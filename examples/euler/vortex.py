--- conflicted
+++ resolved
@@ -28,18 +28,14 @@
 import pyopencl as cl
 import pyopencl.tools as cl_tools
 
-<<<<<<< HEAD
 from grudge.array_context import PytatoPyOpenCLArrayContext, PyOpenCLArrayContext
 from grudge.models.euler import (
     vortex_initial_condition,
     EulerOperator,
     EntropyStableEulerOperator
 )
-=======
 import grudge.op as op
 from grudge.array_context import PyOpenCLArrayContext, PytatoPyOpenCLArrayContext
-from grudge.models.euler import EulerOperator, vortex_initial_condition
->>>>>>> 7181e8b9
 from grudge.shortcuts import rk4_step
 
 
