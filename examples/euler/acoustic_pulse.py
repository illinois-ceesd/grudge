--- conflicted
+++ resolved
@@ -29,7 +29,6 @@
 
 import pyopencl as cl
 import pyopencl.tools as cl_tools
-<<<<<<< HEAD
 
 from grudge.array_context import (
     PyOpenCLArrayContext,
@@ -44,9 +43,8 @@
 from meshmode.mesh import TensorProductElementGroup
 from grudge.shortcuts import rk4_step
 
-=======
 from arraycontext import ArrayContext
->>>>>>> 7181e8b9
+
 from meshmode.mesh import BTAG_ALL
 from pytools.obj_array import make_obj_array
 
@@ -165,7 +163,6 @@
 
     from grudge.discretization import make_discretization_collection
     from grudge.dof_desc import DISCR_TAG_BASE, DISCR_TAG_QUAD
-<<<<<<< HEAD
     from meshmode.discretization.poly_element import (
         InterpolatoryEdgeClusteredGroupFactory,
         QuadratureGroupFactory)
@@ -178,8 +175,6 @@
         operator_cls = EulerOperator
 
     exp_name = f"fld-{case}-N{order}-K{resolution}"
-=======
->>>>>>> 7181e8b9
 
     if overintegration:
         exp_name += "-overintegrated"
