--- conflicted
+++ resolved
@@ -35,15 +35,12 @@
 THE SOFTWARE.
 """
 
-<<<<<<< HEAD
+from collections.abc import Mapping
 from typing import (
-    Sequence, Mapping, Optional, Union, List, Tuple, TYPE_CHECKING, Any)
+    TYPE_CHECKING, Any, List, Mapping, Optional, Sequence, Tuple, Union
+)
 from meshmode.discretization.poly_element import (
     InterpolatoryEdgeClusteredGroupFactory, ModalGroupFactory)
-=======
-from collections.abc import Mapping
-from typing import TYPE_CHECKING, Any, Optional
->>>>>>> 8d6d41f6
 from warnings import warn
 
 import numpy as np
@@ -82,7 +79,6 @@
     import mpi4py.MPI
 
 
-<<<<<<< HEAD
 @dataclass(frozen=True)
 class PartID:
     """Unique identifier for a piece of a partitioned mesh.
@@ -150,10 +146,9 @@
     return mesh.copy(facial_adjacency_groups=new_facial_adjacency_groups)
 
 # }}}
-=======
+
 MeshOrDiscr = Mesh | Discretization
 TagToElementGroupFactory = Mapping[DiscretizationTag, ElementGroupFactory]
->>>>>>> 8d6d41f6
 
 
 # {{{ discr_tag_to_group_factory normalization
