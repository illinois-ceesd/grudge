--- conflicted
+++ resolved
@@ -629,8 +629,6 @@
 # }}}
 
 
-<<<<<<< HEAD
-=======
 # {{{ Tensor product array contexts
 
 # {{{ Relevant tags
@@ -749,5 +747,4 @@
 # }}}
 
 
->>>>>>> fbb93699
 # vim: foldmethod=marker