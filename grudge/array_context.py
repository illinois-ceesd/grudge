--- conflicted
+++ resolved
@@ -451,17 +451,11 @@
 
 class MPIPytatoArrayContextBase(MPIBasedArrayContext):
     def __init__(
-<<<<<<< HEAD
             self, mpi_communicator, queue, *,
             mpi_base_tag, allocator=None,
             compile_trace_callback: Optional[Callable[[Any, str, Any], None]] = None,
             use_axis_tag_inference_fallback: bool = False,
             use_einsum_inference_fallback: bool = False) -> None:
-=======
-            self, mpi_communicator, queue, *, mpi_base_tag, allocator=None,
-            compile_trace_callback: Callable[[Any, str, Any], None] | None = None,
-            ) -> None:
->>>>>>> 8d6d41f6
         """
         :arg compile_trace_callback: A function of three arguments
             *(what, stage, ir)*, where *what* identifies the object
