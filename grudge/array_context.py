--- conflicted
+++ resolved
@@ -433,51 +433,6 @@
                                              self.output_template)
 
 
-<<<<<<< HEAD
-class MPIPytatoArrayContextBase(MPIBasedArrayContext):
-    def __init__(
-            self, mpi_communicator, queue, *,
-            mpi_base_tag, allocator=None,
-            compile_trace_callback: Optional[Callable[[Any, str, Any], None]] = None,
-            use_axis_tag_inference_fallback: bool = False,
-            use_einsum_inference_fallback: bool = False) -> None:
-        """
-        :arg compile_trace_callback: A function of three arguments
-            *(what, stage, ir)*, where *what* identifies the object
-            being compiled, *stage* is a string describing the compilation
-            pass, and *ir* is an object containing the intermediate
-            representation. This interface should be considered
-            unstable.
-        """
-        if allocator is None:
-            warn("No memory allocator specified, please pass one. "
-                 "(Preferably a pyopencl.tools.MemoryPool in order "
-                 "to reduce device allocations)", stacklevel=2)
-
-        super().__init__(queue, allocator,
-                compile_trace_callback=compile_trace_callback,
-                use_axis_tag_inference_fallback=use_axis_tag_inference_fallback,
-                use_einsum_inference_fallback=use_einsum_inference_fallback)
-
-        self.mpi_communicator = mpi_communicator
-        self.mpi_base_tag = mpi_base_tag
-
-    # FIXME: implement distributed-aware freeze
-
-    def compile(self, f: Callable[..., Any]) -> Callable[..., Any]:
-        return _DistributedLazilyPyOpenCLCompilingFunctionCaller(self, f)
-
-    def clone(self):
-        # type-ignore-reason: 'DistributedLazyArrayContext' has no 'queue' member
-        # pylint: disable=no-member
-        return type(self)(self.mpi_communicator, self.queue,
-                mpi_base_tag=self.mpi_base_tag,
-                allocator=self.allocator,
-                use_axis_tag_inference_fallback=self.use_axis_tag_inference_fallback,
-                use_einsum_inference_fallback=self.use_einsum_inference_fallback)
-
-=======
->>>>>>> 96d5e06f
 # }}}
 
 
@@ -545,9 +500,11 @@
     .. autofunction:: __init__
     """
     def __init__(
-            self, mpi_communicator, queue, *, mpi_base_tag, allocator=None,
-            compile_trace_callback: Callable[[Any, str, Any], None] | None = None,
-            ) -> None:
+            self, mpi_communicator, queue, *,
+            mpi_base_tag, allocator=None,
+            compile_trace_callback: Optional[Callable[[Any, str, Any], None]] = None,
+            use_axis_tag_inference_fallback: bool = False,
+            use_einsum_inference_fallback: bool = False) -> None:
         """
         :arg compile_trace_callback: A function of three arguments
             *(what, stage, ir)*, where *what* identifies the object
@@ -562,7 +519,9 @@
                  "to reduce device allocations)", stacklevel=2)
 
         super().__init__(queue, allocator,
-                compile_trace_callback=compile_trace_callback)
+                compile_trace_callback=compile_trace_callback,
+                use_axis_tag_inference_fallback=use_axis_tag_inference_fallback,
+                use_einsum_inference_fallback=use_einsum_inference_fallback)
 
         self.mpi_communicator = mpi_communicator
         self.mpi_base_tag = mpi_base_tag
@@ -575,7 +534,9 @@
     def clone(self) -> Self:
         return type(self)(self.mpi_communicator, self.queue,
                 mpi_base_tag=self.mpi_base_tag,
-                allocator=self.allocator)
+                allocator=self.allocator,
+                use_axis_tag_inference_fallback=self.use_axis_tag_inference_fallback,
+                use_einsum_inference_fallback=self.use_einsum_inference_fallback)
 
 
 MPIPytatoArrayContext: type[MPIBasedArrayContext] = MPIBasePytatoPyOpenCLArrayContext
