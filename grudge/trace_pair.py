"""
Trace Pairs
^^^^^^^^^^^

Container class and auxiliary functionality
-------------------------------------------

.. autoclass:: TracePair
.. autoclass:: CommTag

.. currentmodule:: grudge.op

.. autoclass:: project_tracepair
.. autoclass:: tracepair_with_discr_tag

Boundary trace functions
------------------------

.. autofunction:: bdry_trace_pair
.. autofunction:: bv_trace_pair

Interior, cross-rank, and inter-volume traces
---------------------------------------------

.. autofunction:: interior_trace_pairs
.. autofunction:: local_interior_trace_pair
.. autofunction:: inter_volume_trace_pairs
.. autofunction:: local_inter_volume_trace_pairs
.. autofunction:: cross_rank_trace_pairs
.. autofunction:: cross_rank_inter_volume_trace_pairs
"""

__copyright__ = """
Copyright (C) 2021 University of Illinois Board of Trustees
"""

__license__ = """
Permission is hereby granted, free of charge, to any person obtaining a copy
of this software and associated documentation files (the "Software"), to deal
in the Software without restriction, including without limitation the rights
to use, copy, modify, merge, publish, distribute, sublicense, and/or sell
copies of the Software, and to permit persons to whom the Software is
furnished to do so, subject to the following conditions:

The above copyright notice and this permission notice shall be included in
all copies or substantial portions of the Software.

THE SOFTWARE IS PROVIDED "AS IS", WITHOUT WARRANTY OF ANY KIND, EXPRESS OR
IMPLIED, INCLUDING BUT NOT LIMITED TO THE WARRANTIES OF MERCHANTABILITY,
FITNESS FOR A PARTICULAR PURPOSE AND NONINFRINGEMENT. IN NO EVENT SHALL THE
AUTHORS OR COPYRIGHT HOLDERS BE LIABLE FOR ANY CLAIM, DAMAGES OR OTHER
LIABILITY, WHETHER IN AN ACTION OF CONTRACT, TORT OR OTHERWISE, ARISING FROM,
OUT OF OR IN CONNECTION WITH THE SOFTWARE OR THE USE OR OTHER DEALINGS IN
THE SOFTWARE.
"""


from warnings import warn
from typing import List, Hashable, Optional, Tuple, Type, Any, Sequence, Mapping

from pytools.persistent_dict import KeyBuilder

from arraycontext import (
    ArrayContainer,
    ArrayContext,
    with_container_arithmetic,
    dataclass_array_container,
    get_container_context_recursively_opt,
    to_numpy,
    from_numpy,
    ArrayOrContainer
)

from dataclasses import dataclass

from numbers import Number

from pytools import memoize_on_first_arg, memoize_method

from grudge.discretization import DiscretizationCollection, PartID
from grudge.projection import project

from meshmode.mesh import BTAG_PARTITION

import numpy as np

import grudge.dof_desc as dof_desc
from grudge.dof_desc import (
        DOFDesc, DD_VOLUME_ALL, FACE_RESTR_INTERIOR, DISCR_TAG_BASE,
        VolumeTag, VolumeDomainTag, BoundaryDomainTag,
        ConvertibleToDOFDesc,
        )


# {{{ trace pair container class

@with_container_arithmetic(
    bcast_obj_array=False, eq_comparison=False, rel_comparison=False
)
@dataclass_array_container
@dataclass(init=False, frozen=True)
class TracePair:
    """A container class for data (both interior and exterior restrictions)
    on the boundaries of mesh elements.

    .. attribute:: dd

        an instance of :class:`grudge.dof_desc.DOFDesc` describing the
        discretization on which :attr:`int` and :attr:`ext` live.

    .. autoattribute:: int
    .. autoattribute:: ext
    .. autoattribute:: avg
    .. autoattribute:: diff

    .. automethod:: __getattr__
    .. automethod:: __getitem__
    .. automethod:: __len__
    """

    dd: DOFDesc
    interior: ArrayContainer
    exterior: ArrayContainer

    def __init__(self, dd: DOFDesc, *,
            interior: ArrayOrContainer,
            exterior: ArrayOrContainer):
        if not isinstance(dd, DOFDesc):
            warn("Constructing a TracePair with a first argument that is not "
                    "exactly a DOFDesc (but convertible to one) is deprecated. "
                    "This will stop working in December 2022. "
                    "Pass an actual DOFDesc instead.",
                    DeprecationWarning, stacklevel=2)
            dd = dof_desc.as_dofdesc(dd)

        object.__setattr__(self, "dd", dd)
        object.__setattr__(self, "interior", interior)
        object.__setattr__(self, "exterior", exterior)

    def __getattr__(self, name):
        """Return a new :class:`TracePair` resulting from executing attribute
        lookup with *name* on :attr:`int` and :attr:`ext`.
        """
        return TracePair(self.dd,
                         interior=getattr(self.interior, name),
                         exterior=getattr(self.exterior, name))

    def __getitem__(self, index):
        """Return a new :class:`TracePair` resulting from executing
        subscripting with *index* on :attr:`int` and :attr:`ext`.
        """
        return TracePair(self.dd,
                         interior=self.interior[index],
                         exterior=self.exterior[index])

    def __len__(self):
        """Return the total number of arrays associated with the
        :attr:`int` and :attr:`ext` restrictions of the :class:`TracePair`.
        Note that both must be the same.
        """
        assert len(self.exterior) == len(self.interior)
        return len(self.exterior)

    @property
    def int(self):
        """A :class:`~meshmode.dof_array.DOFArray` or
        :class:`~arraycontext.ArrayContainer` of them representing the
        interior value to be used for the flux.
        """
        return self.interior

    @property
    def ext(self):
        """A :class:`~meshmode.dof_array.DOFArray` or
        :class:`~arraycontext.ArrayContainer` of them representing the
        exterior value to be used for the flux.
        """
        return self.exterior

    @property
    def avg(self):
        """A :class:`~meshmode.dof_array.DOFArray` or
        :class:`~arraycontext.ArrayContainer` of them representing the
        average of the interior and exterior values.
        """
        return 0.5 * (self.int + self.ext)

    @property
    def diff(self):
        """A :class:`~meshmode.dof_array.DOFArray` or
        :class:`~arraycontext.ArrayContainer` of them representing the
        difference (exterior - interior) of the pair values.
        """
        return self.ext - self.int

# }}}


# {{{ boundary trace pairs

def bdry_trace_pair(
        dcoll: DiscretizationCollection, dd: "ConvertibleToDOFDesc",
        interior, exterior) -> TracePair:
    """Returns a trace pair defined on the exterior boundary. Input arguments
    are assumed to already be defined on the boundary denoted by *dd*.
    If the input arguments *interior* and *exterior* are
    :class:`~arraycontext.ArrayContainer` objects, they must both
    have the same internal structure.

    :arg dd: a :class:`~grudge.dof_desc.DOFDesc`, or a value convertible to one,
        which describes the boundary discretization.
    :arg interior: a :class:`~meshmode.dof_array.DOFArray` or an
        :class:`~arraycontext.ArrayContainer` of them that contains data
        already on the boundary representing the interior value to be used
        for the flux.
    :arg exterior: a :class:`~meshmode.dof_array.DOFArray` or an
        :class:`~arraycontext.ArrayContainer` of them that contains data
        that already lives on the boundary representing the exterior value to
        be used for the flux.
    :returns: a :class:`TracePair` on the boundary.
    """
    if not isinstance(dd, DOFDesc):
        warn("Calling  bdry_trace_pair with a first argument that is not "
                "exactly a DOFDesc (but convertible to one) is deprecated. "
                "This will stop working in December 2022. "
                "Pass an actual DOFDesc instead.",
                DeprecationWarning, stacklevel=2)
        dd = dof_desc.as_dofdesc(dd)
    return TracePair(dd, interior=interior, exterior=exterior)


def bv_trace_pair(
        dcoll: DiscretizationCollection, dd: "ConvertibleToDOFDesc",
        interior, exterior) -> TracePair:
    """Returns a trace pair defined on the exterior boundary. The interior
    argument is assumed to be defined on the volume discretization, and will
    therefore be restricted to the boundary *dd* prior to creating a
    :class:`TracePair`.
    If the input arguments *interior* and *exterior* are
    :class:`~arraycontext.ArrayContainer` objects, they must both
    have the same internal structure.

    :arg dd: a :class:`~grudge.dof_desc.DOFDesc`, or a value convertible to one,
        which describes the boundary discretization.
    :arg interior: a :class:`~meshmode.dof_array.DOFArray` or an
        :class:`~arraycontext.ArrayContainer` that contains data
        defined in the volume, which will be restricted to the boundary denoted
        by *dd*. The result will be used as the interior value
        for the flux.
    :arg exterior: a :class:`~meshmode.dof_array.DOFArray` or an
        :class:`~arraycontext.ArrayContainer` that contains data
        that already lives on the boundary representing the exterior value to
        be used for the flux.
    :returns: a :class:`TracePair` on the boundary.
    """
    if not isinstance(dd, DOFDesc):
        warn("Calling  bv_trace_pair with a first argument that is not "
                "exactly a DOFDesc (but convertible to one) is deprecated. "
                "This will stop working in December 2022. "
                "Pass an actual DOFDesc instead.",
                DeprecationWarning, stacklevel=2)
        dd = dof_desc.as_dofdesc(dd)
    return bdry_trace_pair(
        dcoll, dd, project(dcoll, dd.domain_tag.volume_tag, dd, interior), exterior)

# }}}


# {{{ interior trace pairs

def local_interior_trace_pair(
        dcoll: DiscretizationCollection, vec, *,
        volume_dd: Optional[DOFDesc] = None,
        ) -> TracePair:
    r"""Return a :class:`TracePair` for the interior faces of
    *dcoll* with a discretization tag specified by *discr_tag*.
    This does not include interior faces on different MPI ranks.

    :arg vec: a :class:`~meshmode.dof_array.DOFArray` or an
        :class:`~arraycontext.ArrayContainer` of them.

    For certain applications, it may be useful to distinguish between
    rank-local and cross-rank trace pairs. For example, avoiding unnecessary
    communication of derived quantities (i.e. temperature) on partition
    boundaries by computing them directly. Having the ability for
    user applications to distinguish between rank-local and cross-rank
    contributions can also help enable overlapping communication with
    computation.
    :returns: a :class:`TracePair` object.
    """
    if volume_dd is None:
        volume_dd = DD_VOLUME_ALL

    assert isinstance(volume_dd.domain_tag, VolumeDomainTag)
    trace_dd = volume_dd.trace(FACE_RESTR_INTERIOR)

    interior = project(dcoll, volume_dd, trace_dd, vec)

    opposite_face_conn = dcoll.opposite_face_connection(trace_dd.domain_tag)

    def get_opposite_trace(ary):
        if isinstance(ary, Number):
            return ary
        else:
            return opposite_face_conn(ary)

    from arraycontext import rec_map_array_container
    from meshmode.dof_array import DOFArray
    exterior = rec_map_array_container(
        get_opposite_trace,
        interior,
        leaf_class=DOFArray)

    return TracePair(trace_dd, interior=interior, exterior=exterior)


def interior_trace_pair(dcoll: DiscretizationCollection, vec) -> TracePair:
    warn("`grudge.op.interior_trace_pair` is deprecated and will be dropped "
         "in version 2022.x. Use `local_interior_trace_pair` "
         "instead, or `interior_trace_pairs` which also includes contributions "
         "from different MPI ranks.",
         DeprecationWarning, stacklevel=2)
    return local_interior_trace_pair(dcoll, vec)


class CommTag:
    """A communication tag with a hash value that is stable across
    runs, even without setting ``PYTHONHASHSEED``."""

    @memoize_method
    def __hash__(self) -> int:
        return hash(tuple(str(type(self)).encode("ascii")))

    def __eq__(self, other: object) -> bool:
        return type(self) is type(other)

    def update_persistent_hash(self, key_hash, key_builder):
        key_builder.rec(key_hash, (self.__class__.__module__,
                                   self.__class__.__qualname__))


def interior_trace_pairs(dcoll: DiscretizationCollection, vec, *,
        comm_tag: Optional[Hashable] = None, tag: Hashable = None,
        volume_dd: Optional[DOFDesc] = None) -> List[TracePair]:
    r"""Return a :class:`list` of :class:`TracePair` objects
    defined on the interior faces of *dcoll* and any faces connected to a
    parallel boundary.

    Note that :func:`local_interior_trace_pair` provides the rank-local contributions
    if those are needed in isolation. Similarly, :func:`cross_rank_trace_pairs`
    provides only the trace pairs defined on cross-rank boundaries.

    :arg vec: a :class:`~meshmode.dof_array.DOFArray` or an
        :class:`~arraycontext.ArrayContainer` of them.
    :arg comm_tag: a hashable object used to match sent and received data
        across ranks. Communication will only match if both endpoints specify
        objects that compare equal. A generalization of MPI communication
        tags to arbitrary, potentially composite objects.
    :returns: a :class:`list` of :class:`TracePair` objects.
    """

    if tag is not None:
        warn("Specifying 'tag' is deprecated and will stop working in July of 2022. "
                "Specify 'comm_tag' instead.", DeprecationWarning, stacklevel=2)
        if comm_tag is not None:
            raise TypeError("may only specify one of 'tag' and 'comm_tag'")
        else:
            comm_tag = tag
    del tag

    if volume_dd is None:
        volume_dd = DD_VOLUME_ALL

    return (
        [local_interior_trace_pair(
            dcoll, vec, volume_dd=volume_dd)]
        + cross_rank_trace_pairs(
            dcoll, vec, comm_tag=comm_tag, volume_dd=volume_dd)
    )

# }}}


# {{{ inter-volume trace pairs

def local_inter_volume_trace_pairs(
        dcoll: DiscretizationCollection,
        pairwise_volume_data: Mapping[
            Tuple[DOFDesc, DOFDesc],
            Tuple[ArrayOrContainer, ArrayOrContainer]]
        ) -> Mapping[Tuple[DOFDesc, DOFDesc], TracePair]:
    for vol_dd_pair in pairwise_volume_data.keys():
        for vol_dd in vol_dd_pair:
            if not isinstance(vol_dd.domain_tag, VolumeDomainTag):
                raise ValueError(
                    "pairwise_volume_data keys must describe volumes, "
                    f"got '{vol_dd}'")
            if vol_dd.discretization_tag != DISCR_TAG_BASE:
                raise ValueError(
                    "expected base-discretized DOFDesc in pairwise_volume_data, "
                    f"got '{vol_dd}'")

    rank = (
        dcoll.mpi_communicator.Get_rank()
        if dcoll.mpi_communicator is not None
        else None)

    result: Mapping[Tuple[DOFDesc, DOFDesc], TracePair] = {}

    for vol_dd_pair, vol_data_pair in pairwise_volume_data.items():
        from meshmode.mesh import mesh_has_boundary
        if not mesh_has_boundary(
                dcoll.discr_from_dd(vol_dd_pair[0]).mesh,
                BTAG_PARTITION(PartID(vol_dd_pair[1].domain_tag.tag, rank))):
            continue

        directional_vol_dd_pairs = [
            (vol_dd_pair[1], vol_dd_pair[0]),
            (vol_dd_pair[0], vol_dd_pair[1])]

        trace_dd_pair = tuple(
            self_vol_dd.trace(
                BTAG_PARTITION(
                    PartID(other_vol_dd.domain_tag.tag, rank)))
            for other_vol_dd, self_vol_dd in directional_vol_dd_pairs)

        # Pre-compute the projections out here to avoid doing it twice inside
        # the loop below
        trace_data = {
            trace_dd: project(dcoll, vol_dd, trace_dd, vol_data)
            for vol_dd, trace_dd, vol_data in zip(
                vol_dd_pair, trace_dd_pair, vol_data_pair)}

        for other_vol_dd, self_vol_dd in directional_vol_dd_pairs:
            self_part_id = PartID(self_vol_dd.domain_tag.tag, rank)
            other_part_id = PartID(other_vol_dd.domain_tag.tag, rank)

            self_trace_dd = self_vol_dd.trace(BTAG_PARTITION(other_part_id))
            other_trace_dd = other_vol_dd.trace(BTAG_PARTITION(self_part_id))

            self_trace_data = trace_data[self_trace_dd]
            unswapped_other_trace_data = trace_data[other_trace_dd]

            other_to_self = dcoll._inter_part_connections[
                other_part_id, self_part_id]

            def get_opposite_trace(ary):
                if isinstance(ary, Number):
                    return ary
                else:
                    return other_to_self(ary)  # noqa: B023

            from arraycontext import rec_map_array_container
            from meshmode.dof_array import DOFArray
            other_trace_data = rec_map_array_container(
                get_opposite_trace,
                unswapped_other_trace_data,
                leaf_class=DOFArray)

            result[other_vol_dd, self_vol_dd] = TracePair(
                self_trace_dd,
                interior=self_trace_data,
                exterior=other_trace_data)

    return result


def inter_volume_trace_pairs(dcoll: DiscretizationCollection,
        pairwise_volume_data: Mapping[
            Tuple[DOFDesc, DOFDesc],
            Tuple[ArrayOrContainer, ArrayOrContainer]],
        comm_tag: Hashable = None) -> Mapping[
            Tuple[DOFDesc, DOFDesc],
            List[TracePair]]:
    """
    Note that :func:`local_inter_volume_trace_pairs` provides the rank-local
    contributions if those are needed in isolation. Similarly,
    :func:`cross_rank_inter_volume_trace_pairs` provides only the trace pairs
    defined on cross-rank boundaries.
    """
    # TODO documentation

    result: Mapping[
        Tuple[DOFDesc, DOFDesc],
        List[TracePair]] = {}

    local_tpairs = local_inter_volume_trace_pairs(dcoll, pairwise_volume_data)
    cross_rank_tpairs = cross_rank_inter_volume_trace_pairs(
        dcoll, pairwise_volume_data, comm_tag=comm_tag)

    for directional_vol_dd_pair, tpair in local_tpairs.items():
        result[directional_vol_dd_pair] = [tpair]

    for directional_vol_dd_pair, tpairs in cross_rank_tpairs.items():
        result.setdefault(directional_vol_dd_pair, []).extend(tpairs)

    return result

# }}}


# {{{ distributed: helper functions

class _TagKeyBuilder(KeyBuilder):
    def update_for_type(self, key_hash, key: Type[Any]):
        self.rec(key_hash, (key.__module__, key.__name__, key.__name__,))


# FIXME: Deprecate connected_ranks instead of removing
@memoize_on_first_arg
def connected_parts(
        dcoll: DiscretizationCollection,
        self_volume_tag: VolumeTag,
        other_volume_tag: VolumeTag
        ) -> Sequence[PartID]:
    result: List[PartID] = [
        connected_part_id
        for connected_part_id, part_id in dcoll._inter_part_connections.keys()
        if (
            part_id.volume_tag == self_volume_tag
            and connected_part_id.volume_tag == other_volume_tag)]

    return result


def _sym_tag_to_num_tag(comm_tag: Optional[Hashable]) -> Optional[int]:
    if comm_tag is None:
        return comm_tag

    if isinstance(comm_tag, int):
        return comm_tag

    # FIXME: This isn't guaranteed to be correct.
    # See here for discussion:
    # - https://github.com/illinois-ceesd/mirgecom/issues/617#issuecomment-1057082716  # noqa
    # - https://github.com/inducer/grudge/pull/222

    from mpi4py import MPI
    tag_ub = MPI.COMM_WORLD.Get_attr(MPI.TAG_UB)
    key_builder = _TagKeyBuilder()
    digest = key_builder(comm_tag)

    num_tag = sum(ord(ch) << i for i, ch in enumerate(digest)) % tag_ub

    # FIXME: This prints the wrong numerical tag because of base_comm_tag below
    warn("Encountered unknown symbolic tag "
            f"'{comm_tag}', assigning a value of '{num_tag}'. "
            "This is a temporary workaround, please ensure that "
            "tags are sufficiently distinct for your use case.")

    return num_tag

# }}}


# {{{ eager rank-boundary communication

class _RankBoundaryCommunicationEager:
    base_comm_tag = 1273

    def __init__(self,
            actx: ArrayContext,
            dcoll: DiscretizationCollection,
            *,
            local_part_id: PartID,
            remote_part_id: PartID,
            local_bdry_data: ArrayOrContainer,
            remote_bdry_data_template: ArrayOrContainer,
            comm_tag: Optional[Hashable] = None):

        comm = dcoll.mpi_communicator
        assert comm is not None

        remote_rank = remote_part_id.rank
        assert remote_rank is not None

        self.dcoll = dcoll
        self.array_context = actx
        self.local_part_id = local_part_id
        self.remote_part_id = remote_part_id
        self.local_bdry_dd = DOFDesc(
            BoundaryDomainTag(
                BTAG_PARTITION(remote_part_id),
                volume_tag=local_part_id.volume_tag),
            DISCR_TAG_BASE)
        self.bdry_discr = dcoll.discr_from_dd(self.local_bdry_dd)
        self.local_bdry_data = local_bdry_data
        self.remote_bdry_data_template = remote_bdry_data_template

        def _generate_num_comm_tag(sym_comm_tag):
            result = self.base_comm_tag
            num_comm_tag = _sym_tag_to_num_tag(sym_comm_tag)
            if num_comm_tag is not None:
                result += num_comm_tag
            return result

        send_sym_comm_tag = (remote_part_id.volume_tag, comm_tag)
        recv_sym_comm_tag = (local_part_id.volume_tag, comm_tag)
        self.send_comm_tag = _generate_num_comm_tag(send_sym_comm_tag)
        self.recv_comm_tag = _generate_num_comm_tag(recv_sym_comm_tag)
        del comm_tag

<<<<<<< HEAD
=======
        # Here, we initialize both send and receive operations through
        # mpi4py `Request` (MPI_Request) instances for comm.Isend (MPI_Isend)
        # and comm.Irecv (MPI_Irecv) respectively. These initiate non-blocking
        # point-to-point communication requests and require explicit management
        # via the use of wait (MPI_Wait, MPI_Waitall, MPI_Waitany, MPI_Waitsome),
        # test (MPI_Test, MPI_Testall, MPI_Testany, MPI_Testsome), and cancel
        # (MPI_Cancel). The rank-local data `self.local_bdry_data_np` will have its
        # associated memory buffer sent across connected ranks and must not be
        # modified at the Python level during this process. Completion of the
        # requests is handled in :meth:`finish`.
        #
        # For more details on the mpi4py semantics, see:
        # https://mpi4py.readthedocs.io/en/stable/overview.html#nonblocking-communications
        #
>>>>>>> fbb93699
        # NOTE: mpi4py currently (2021-11-03) holds a reference to the send
        # memory buffer for (i.e. `self.local_bdry_data_np`) until the send
        # requests is complete, however it is not clear that this is documented
        # behavior. We hold on to the buffer (via the instance attribute)
        # as well, just in case.
        self.send_reqs = []
        self.send_data = []

        def send_single_array(key, local_subary):
            if not isinstance(local_subary, Number):
                local_subary_np = to_numpy(local_subary, actx)
                self.send_reqs.append(
                    comm.Isend(local_subary_np, remote_rank, tag=self.send_comm_tag))
                self.send_data.append(local_subary_np)
            return local_subary

        self.recv_reqs = []
        self.recv_data = {}

        def recv_single_array(key, remote_subary_template):
            if not isinstance(remote_subary_template, Number):
                remote_subary_np = np.empty(
                    remote_subary_template.shape,
                    remote_subary_template.dtype)
                self.recv_reqs.append(
                    comm.Irecv(remote_subary_np, remote_rank,
                        tag=self.recv_comm_tag))
                self.recv_data[key] = remote_subary_np
            return remote_subary_template

        from arraycontext.container.traversal import rec_keyed_map_array_container
        rec_keyed_map_array_container(send_single_array, local_bdry_data)
        rec_keyed_map_array_container(recv_single_array, remote_bdry_data_template)

    def finish(self):
        from mpi4py import MPI

        # Wait for the nonblocking receive requests to complete before
        # accessing the data
        MPI.Request.waitall(self.recv_reqs)

        def finish_single_array(key, remote_subary_template):
            if isinstance(remote_subary_template, Number):
                # NOTE: Assumes that the same number is passed on every rank
                return remote_subary_template
            else:
                return from_numpy(self.recv_data[key], self.array_context)

        from arraycontext.container.traversal import rec_keyed_map_array_container
        unswapped_remote_bdry_data = rec_keyed_map_array_container(
            finish_single_array, self.remote_bdry_data_template)

        remote_to_local = self.dcoll._inter_part_connections[
            self.remote_part_id, self.local_part_id]

        def get_opposite_trace(ary):
            if isinstance(ary, Number):
                return ary
            else:
                return remote_to_local(ary)

        from arraycontext import rec_map_array_container
        from meshmode.dof_array import DOFArray
        remote_bdry_data = rec_map_array_container(
            get_opposite_trace,
            unswapped_remote_bdry_data,
            leaf_class=DOFArray)

        # Complete the nonblocking send requests
        MPI.Request.waitall(self.send_reqs)

        return TracePair(
                self.local_bdry_dd,
                interior=self.local_bdry_data,
                exterior=remote_bdry_data)

# }}}


# {{{ lazy rank-boundary communication

class _RankBoundaryCommunicationLazy:
    def __init__(self,
            actx: ArrayContext,
            dcoll: DiscretizationCollection,
            *,
            local_part_id: PartID,
            remote_part_id: PartID,
            local_bdry_data: ArrayOrContainer,
            remote_bdry_data_template: ArrayOrContainer,
            comm_tag: Optional[Hashable] = None) -> None:

        if comm_tag is None:
            raise ValueError("lazy communication requires 'comm_tag' to be supplied")

        remote_rank = remote_part_id.rank
        assert remote_rank is not None

        self.dcoll = dcoll
        self.array_context = actx
        self.local_bdry_dd = DOFDesc(
            BoundaryDomainTag(
                BTAG_PARTITION(remote_part_id),
                volume_tag=local_part_id.volume_tag),
            DISCR_TAG_BASE)
        self.bdry_discr = dcoll.discr_from_dd(self.local_bdry_dd)
        self.local_part_id = local_part_id
        self.remote_part_id = remote_part_id

        from pytato import (
            make_distributed_recv,
            make_distributed_send,
            DistributedSendRefHolder)

        # TODO: This currently assumes that local_bdry_data and
        # remote_bdry_data_template have the same structure. This is not true
        # in general. Find a way to staple the sends appropriately when the number
        # of recvs is not equal to the number of sends
        # FIXME: Overly restrictive (just needs to be the same structure)
        assert type(local_bdry_data) == type(remote_bdry_data_template)

        sends = {}

        def send_single_array(key, local_subary):
            if isinstance(local_subary, Number):
                return
            else:
                ary_tag = (remote_part_id.volume_tag, comm_tag, key)
                sends[key] = make_distributed_send(
                    local_subary, dest_rank=remote_rank, comm_tag=ary_tag)

        def recv_single_array(key, remote_subary_template):
            if isinstance(remote_subary_template, Number):
                # NOTE: Assumes that the same number is passed on every rank
                return remote_subary_template
            else:
                ary_tag = (local_part_id.volume_tag, comm_tag, key)
                return DistributedSendRefHolder(
                    sends[key],
                    make_distributed_recv(
                        src_rank=remote_rank, comm_tag=ary_tag,
                        shape=remote_subary_template.shape,
                        dtype=remote_subary_template.dtype,
                        axes=remote_subary_template.axes))

        from arraycontext.container.traversal import rec_keyed_map_array_container

        rec_keyed_map_array_container(send_single_array, local_bdry_data)
        self.local_bdry_data = local_bdry_data
<<<<<<< HEAD

        self.unswapped_remote_bdry_data = rec_keyed_map_array_container(
            recv_single_array, remote_bdry_data_template)

=======

        self.unswapped_remote_bdry_data = rec_keyed_map_array_container(
            recv_single_array, remote_bdry_data_template)

>>>>>>> fbb93699
    def finish(self):
        remote_to_local = self.dcoll._inter_part_connections[
            self.remote_part_id, self.local_part_id]

        def get_opposite_trace(ary):
            if isinstance(ary, Number):
                return ary
            else:
                return remote_to_local(ary)

        from arraycontext import rec_map_array_container
        from meshmode.dof_array import DOFArray
        remote_bdry_data = rec_map_array_container(
            get_opposite_trace,
            self.unswapped_remote_bdry_data,
            leaf_class=DOFArray)

        return TracePair(
                self.local_bdry_dd,
                interior=self.local_bdry_data,
                exterior=remote_bdry_data)

# }}}


# {{{ cross_rank_trace_pairs

def _replace_dof_arrays(array_container, dof_array):
    from arraycontext import rec_map_array_container
    from meshmode.dof_array import DOFArray
    return rec_map_array_container(
        lambda x: dof_array if isinstance(x, DOFArray) else x,
        array_container,
        leaf_class=DOFArray)


def cross_rank_trace_pairs(
        dcoll: DiscretizationCollection, ary: ArrayOrContainer,
        tag: Hashable = None,
        *, comm_tag: Hashable = None,
        volume_dd: Optional[DOFDesc] = None) -> List[TracePair]:
    r"""Get a :class:`list` of *ary* trace pairs for each partition boundary.

    For each partition boundary, the field data values in *ary* are
    communicated to/from the neighboring part. Presumably, this communication
    is MPI (but strictly speaking, may not be, and this routine is agnostic to
    the underlying communication).

    For each face on each partition boundary, a
    :class:`TracePair` is created with the locally, and
    remotely owned partition boundary face data as the `internal`, and `external`
    components, respectively. Each of the TracePair components are structured
    like *ary*.

    If *ary* is a number, rather than a
    :class:`~meshmode.dof_array.DOFArray` or an
    :class:`~arraycontext.ArrayContainer` of them, it is assumed
    that the same number is being communicated on every rank.

    :arg ary: a :class:`~meshmode.dof_array.DOFArray` or an
        :class:`~arraycontext.ArrayContainer` of them.

    :arg comm_tag: a hashable object used to match sent and received data
        across ranks. Communication will only match if both endpoints specify
        objects that compare equal. A generalization of MPI communication
        tags to arbitrary, potentially composite objects.

    :returns: a :class:`list` of :class:`TracePair` objects.
    """
    # {{{ process arguments

    if volume_dd is None:
        volume_dd = DD_VOLUME_ALL

    if not isinstance(volume_dd.domain_tag, VolumeDomainTag):
        raise TypeError(f"expected a volume DOFDesc, got '{volume_dd}'")
    if volume_dd.discretization_tag != DISCR_TAG_BASE:
        raise TypeError(f"expected a base-discretized DOFDesc, got '{volume_dd}'")

    if tag is not None:
        warn("Specifying 'tag' is deprecated and will stop working in July of 2022. "
                "Specify 'comm_tag' (keyword-only) instead.",
                DeprecationWarning, stacklevel=2)
        if comm_tag is not None:
            raise TypeError("may only specify one of 'tag' and 'comm_tag'")
        else:
            comm_tag = tag
    del tag

    # }}}

    if dcoll.mpi_communicator is None:
        return []

    rank = dcoll.mpi_communicator.Get_rank()
<<<<<<< HEAD

    local_part_id = PartID(volume_dd.domain_tag.tag, rank)

    connected_part_ids = connected_parts(
            dcoll, self_volume_tag=volume_dd.domain_tag.tag,
            other_volume_tag=volume_dd.domain_tag.tag)

=======

    local_part_id = PartID(volume_dd.domain_tag.tag, rank)

    connected_part_ids = connected_parts(
            dcoll, self_volume_tag=volume_dd.domain_tag.tag,
            other_volume_tag=volume_dd.domain_tag.tag)

>>>>>>> fbb93699
    remote_part_ids = [
        part_id
        for part_id in connected_part_ids
        if part_id.rank != rank]

    # This asserts that there is only one data exchange per rank, so that
    # there is no risk of mismatched data reaching the wrong recipient.
    # (Since we have only a single tag.)
    assert len(remote_part_ids) == len({part_id.rank for part_id in remote_part_ids})

    actx = get_container_context_recursively_opt(ary)

    if actx is None:
        # NOTE: Assumes that the same number is passed on every rank
        return [
            TracePair(
                volume_dd.trace(BTAG_PARTITION(remote_part_id)),
                interior=ary, exterior=ary)
            for remote_part_id in remote_part_ids]

    from grudge.array_context import MPIPytatoArrayContextBase

    if isinstance(actx, MPIPytatoArrayContextBase):
        rbc_class = _RankBoundaryCommunicationLazy
    else:
        rbc_class = _RankBoundaryCommunicationEager

    rank_bdry_communicators = []

    for remote_part_id in remote_part_ids:
        bdry_dd = volume_dd.trace(BTAG_PARTITION(remote_part_id))

        local_bdry_data = project(dcoll, volume_dd, bdry_dd, ary)

        from arraycontext import tag_axes
        from meshmode.transform_metadata import (
            DiscretizationElementAxisTag,
            DiscretizationDOFAxisTag)
        remote_bdry_zeros = tag_axes(
            actx, {
                0: DiscretizationElementAxisTag(),
                1: DiscretizationDOFAxisTag()},
            dcoll._inter_part_connections[
                remote_part_id, local_part_id].from_discr.zeros(actx))

        remote_bdry_data_template = _replace_dof_arrays(
            local_bdry_data, remote_bdry_zeros)

        rank_bdry_communicators.append(
            rbc_class(actx, dcoll,
                local_part_id=local_part_id,
                remote_part_id=remote_part_id,
                local_bdry_data=local_bdry_data,
                remote_bdry_data_template=remote_bdry_data_template,
                comm_tag=comm_tag))

    return [rbc.finish() for rbc in rank_bdry_communicators]

# }}}


# {{{ cross_rank_inter_volume_trace_pairs

def cross_rank_inter_volume_trace_pairs(
        dcoll: DiscretizationCollection,
        pairwise_volume_data: Mapping[
            Tuple[DOFDesc, DOFDesc],
            Tuple[ArrayOrContainer, ArrayOrContainer]],
        *, comm_tag: Hashable = None,
        ) -> Mapping[
            Tuple[DOFDesc, DOFDesc],
            List[TracePair]]:
    # FIXME: Should this interface take in boundary data instead?
    # TODO: Docs
    r"""Get a :class:`list` of *ary* trace pairs for each partition boundary.

    :arg comm_tag: a hashable object used to match sent and received data
        across ranks. Communication will only match if both endpoints specify
        objects that compare equal. A generalization of MPI communication
        tags to arbitary, potentially composite objects.

    :returns: a :class:`list` of :class:`TracePair` objects.
    """
    # {{{ process arguments

    for vol_dd_pair, vol_data_pair in pairwise_volume_data.items():
        for vol_dd in vol_dd_pair:
            if not isinstance(vol_dd.domain_tag, VolumeDomainTag):
                raise ValueError(
                    "pairwise_volume_data keys must describe volumes, "
                    f"got '{vol_dd}'")
            if vol_dd.discretization_tag != DISCR_TAG_BASE:
                raise ValueError(
                    "expected base-discretized DOFDesc in pairwise_volume_data, "
                    f"got '{vol_dd}'")
        # FIXME: This check could probably be made more robust
        if type(vol_data_pair[0]) != type(vol_data_pair[1]):  # noqa: E721
            raise ValueError("heterogeneous inter-volume data not supported.")

    # }}}

    if dcoll.mpi_communicator is None:
        return {}

    rank = dcoll.mpi_communicator.Get_rank()

    for vol_data_pair in pairwise_volume_data.values():
        for vol_data in vol_data_pair:
            actx = get_container_context_recursively_opt(vol_data)
            if actx is not None:
                break
        if actx is not None:
            break

    def get_remote_connected_parts(local_vol_dd, remote_vol_dd):
        connected_part_ids = connected_parts(
            dcoll, self_volume_tag=local_vol_dd.domain_tag.tag,
            other_volume_tag=remote_vol_dd.domain_tag.tag)
        return [
            part_id
            for part_id in connected_part_ids
            if part_id.rank != rank]

    if actx is None:
        # NOTE: Assumes that the same number is passed on every rank for a
        # given volume
        return {
            (remote_vol_dd, local_vol_dd): [
                TracePair(
                    local_vol_dd.trace(BTAG_PARTITION(remote_part_id)),
                    interior=local_vol_ary, exterior=remote_vol_ary)
                for remote_part_id in get_remote_connected_parts(
                    local_vol_dd, remote_vol_dd)]
            for (remote_vol_dd, local_vol_dd), (remote_vol_ary, local_vol_ary)
            in pairwise_volume_data.items()}

    from grudge.array_context import MPIPytatoArrayContextBase

    if isinstance(actx, MPIPytatoArrayContextBase):
        rbc_class = _RankBoundaryCommunicationLazy
    else:
        rbc_class = _RankBoundaryCommunicationEager

    rank_bdry_communicators = {}

    for vol_dd_pair, vol_data_pair in pairwise_volume_data.items():
        directional_volume_data = {
            (vol_dd_pair[0], vol_dd_pair[1]): (vol_data_pair[0], vol_data_pair[1]),
            (vol_dd_pair[1], vol_dd_pair[0]): (vol_data_pair[1], vol_data_pair[0])}

        for dd_pair, data_pair in directional_volume_data.items():
            other_vol_dd, self_vol_dd = dd_pair
            other_vol_data, self_vol_data = data_pair

            self_part_id = PartID(self_vol_dd.domain_tag.tag, rank)
            other_part_ids = get_remote_connected_parts(self_vol_dd, other_vol_dd)

            rbcs = []

            for other_part_id in other_part_ids:
                self_bdry_dd = self_vol_dd.trace(BTAG_PARTITION(other_part_id))
                self_bdry_data = project(
                    dcoll, self_vol_dd, self_bdry_dd, self_vol_data)

                from arraycontext import tag_axes
                from meshmode.transform_metadata import (
                    DiscretizationElementAxisTag,
                    DiscretizationDOFAxisTag)
                other_bdry_zeros = tag_axes(
                    actx, {
                        0: DiscretizationElementAxisTag(),
                        1: DiscretizationDOFAxisTag()},
                    dcoll._inter_part_connections[
                        other_part_id, self_part_id].from_discr.zeros(actx))

                other_bdry_data_template = _replace_dof_arrays(
                    other_vol_data, other_bdry_zeros)

                rbcs.append(
                    rbc_class(actx, dcoll,
                        local_part_id=self_part_id,
                        remote_part_id=other_part_id,
                        local_bdry_data=self_bdry_data,
                        remote_bdry_data_template=other_bdry_data_template,
                        comm_tag=comm_tag))

            rank_bdry_communicators[other_vol_dd, self_vol_dd] = rbcs

    return {
        directional_vol_dd_pair: [rbc.finish() for rbc in rbcs]
        for directional_vol_dd_pair, rbcs in rank_bdry_communicators.items()}

# }}}


# {{{ project_tracepair

def project_tracepair(
        dcoll: DiscretizationCollection, new_dd: dof_desc.DOFDesc,
        tpair: TracePair) -> TracePair:
    r"""Return a new :class:`TracePair` :func:`~grudge.op.project`\ 'ed
    onto *new_dd*.
    """
    return TracePair(
        new_dd,
        interior=project(dcoll, tpair.dd, new_dd, tpair.int),
        exterior=project(dcoll, tpair.dd, new_dd, tpair.ext)
    )


def tracepair_with_discr_tag(dcoll, discr_tag, tpair: TracePair) -> TracePair:
    r"""Return a new :class:`TracePair` :func:`~grudge.op.project`\ 'ed
    onto a :class:`~grudge.dof_desc.DOFDesc` with discretization tag *discr_tag*.
    """
    return project_tracepair(dcoll, tpair.dd.with_discr_tag(discr_tag), tpair)

# }}}

# vim: foldmethod=marker<|MERGE_RESOLUTION|>--- conflicted
+++ resolved
@@ -600,8 +600,6 @@
         self.recv_comm_tag = _generate_num_comm_tag(recv_sym_comm_tag)
         del comm_tag
 
-<<<<<<< HEAD
-=======
         # Here, we initialize both send and receive operations through
         # mpi4py `Request` (MPI_Request) instances for comm.Isend (MPI_Isend)
         # and comm.Irecv (MPI_Irecv) respectively. These initiate non-blocking
@@ -616,7 +614,6 @@
         # For more details on the mpi4py semantics, see:
         # https://mpi4py.readthedocs.io/en/stable/overview.html#nonblocking-communications
         #
->>>>>>> fbb93699
         # NOTE: mpi4py currently (2021-11-03) holds a reference to the send
         # memory buffer for (i.e. `self.local_bdry_data_np`) until the send
         # requests is complete, however it is not clear that this is documented
@@ -766,17 +763,10 @@
 
         rec_keyed_map_array_container(send_single_array, local_bdry_data)
         self.local_bdry_data = local_bdry_data
-<<<<<<< HEAD
 
         self.unswapped_remote_bdry_data = rec_keyed_map_array_container(
             recv_single_array, remote_bdry_data_template)
 
-=======
-
-        self.unswapped_remote_bdry_data = rec_keyed_map_array_container(
-            recv_single_array, remote_bdry_data_template)
-
->>>>>>> fbb93699
     def finish(self):
         remote_to_local = self.dcoll._inter_part_connections[
             self.remote_part_id, self.local_part_id]
@@ -872,7 +862,6 @@
         return []
 
     rank = dcoll.mpi_communicator.Get_rank()
-<<<<<<< HEAD
 
     local_part_id = PartID(volume_dd.domain_tag.tag, rank)
 
@@ -880,15 +869,6 @@
             dcoll, self_volume_tag=volume_dd.domain_tag.tag,
             other_volume_tag=volume_dd.domain_tag.tag)
 
-=======
-
-    local_part_id = PartID(volume_dd.domain_tag.tag, rank)
-
-    connected_part_ids = connected_parts(
-            dcoll, self_volume_tag=volume_dd.domain_tag.tag,
-            other_volume_tag=volume_dd.domain_tag.tag)
-
->>>>>>> fbb93699
     remote_part_ids = [
         part_id
         for part_id in connected_part_ids
