--- conflicted
+++ resolved
@@ -56,7 +56,6 @@
 from collections.abc import Hashable
 from dataclasses import dataclass
 from numbers import Number
-<<<<<<< HEAD
 from typing import (
     Any,
     Hashable,
@@ -67,9 +66,6 @@
     Type,
     Sequence
 )
-=======
-from typing import Any
->>>>>>> 8d6d41f6
 from warnings import warn
 
 import numpy as np
@@ -496,7 +492,6 @@
 @memoize_on_first_arg
 def connected_parts(
         dcoll: DiscretizationCollection,
-<<<<<<< HEAD
         self_volume_tag: VolumeTag,
         other_volume_tag: VolumeTag
         ) -> Sequence[PartID]:
@@ -512,15 +507,6 @@
     # return get_connected_parts(
     #    dcoll._volume_discrs[volume_dd.domain_tag.tag].mesh)
     return result
-=======
-        volume_dd: DOFDesc | None = None):
-    if volume_dd is None:
-        volume_dd = DD_VOLUME_ALL
-
-    from meshmode.distributed import get_connected_parts
-    return get_connected_parts(
-        dcoll._volume_discrs[volume_dd.domain_tag.tag].mesh)
->>>>>>> 8d6d41f6
 
 
 def _sym_tag_to_num_tag(comm_tag: Hashable | None) -> int | None:
@@ -560,7 +546,6 @@
     base_comm_tag = 1273
 
     def __init__(self,
-<<<<<<< HEAD
             actx: ArrayContext,
             dcoll: DiscretizationCollection,
             *,
@@ -573,16 +558,6 @@
         # inducer/grudge@main has this 
         # local_bdry_data = project(dcoll, volume_dd, bdry_dd, array_container)
 
-=======
-                 dcoll: DiscretizationCollection,
-                 array_container: ArrayOrContainer,
-                 remote_rank, comm_tag: int | None = None,
-                 volume_dd=DD_VOLUME_ALL):
-        actx = get_container_context_recursively(array_container)
-        bdry_dd = volume_dd.trace(BTAG_PARTITION(remote_rank))
-
-        local_bdry_data = project(dcoll, volume_dd, bdry_dd, array_container)
->>>>>>> 8d6d41f6
         comm = actx.mpi_communicator
 
         assert comm is not None
