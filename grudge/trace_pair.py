--- conflicted
+++ resolved
@@ -26,9 +26,7 @@
 .. autofunction:: inter_volume_trace_pairs
 .. autofunction:: local_inter_volume_trace_pairs
 .. autofunction:: cross_rank_trace_pairs
-<<<<<<< HEAD
 .. autofunction:: cross_rank_inter_volume_trace_pairs
-=======
 
 Links to canonical locations of external symbols
 ------------------------------------------------
@@ -47,7 +45,6 @@
 .. class:: ArrayOrArithContainer
 
     See :data:`arraycontext.ArrayOrArithContainer`.
->>>>>>> 96d5e06f
 """
 
 __copyright__ = """
@@ -77,7 +74,6 @@
 from collections.abc import Hashable, Sequence
 from dataclasses import dataclass
 from numbers import Number
-<<<<<<< HEAD
 from typing import (
     Any,
     Hashable,
@@ -86,11 +82,9 @@
     Optional,
     Tuple,
     Type,
-    Sequence
+    Sequence,
+    cast
 )
-=======
-from typing import cast
->>>>>>> 96d5e06f
 from warnings import warn
 
 import numpy as np
@@ -113,12 +107,8 @@
 from pytools.persistent_dict import Hash, KeyBuilder
 
 import grudge.dof_desc as dof_desc
-<<<<<<< HEAD
+from grudge.array_context import MPIBasedArrayContext
 from grudge.discretization import DiscretizationCollection, PartID
-=======
-from grudge.array_context import MPIBasedArrayContext
-from grudge.discretization import DiscretizationCollection
->>>>>>> 96d5e06f
 from grudge.dof_desc import (
     DD_VOLUME_ALL,
     DISCR_TAG_BASE,
@@ -126,11 +116,8 @@
     BoundaryDomainTag,
     ConvertibleToDOFDesc,
     DOFDesc,
-<<<<<<< HEAD
     VolumeTag,
-=======
     ScalarDomainTag,
->>>>>>> 96d5e06f
     VolumeDomainTag,
 )
 from grudge.projection import project
@@ -529,10 +516,13 @@
 @memoize_on_first_arg
 def connected_parts(
         dcoll: DiscretizationCollection,
-<<<<<<< HEAD
         self_volume_tag: VolumeTag,
         other_volume_tag: VolumeTag
-        ) -> Sequence[PartID]:
+        volume_dd: DOFDesc | None = None) -> Sequence[PartID]:
+
+    if volume_dd is None:
+        volume_dd = DD_VOLUME_ALL
+
     result: List[PartID] = [
         connected_part_id
         for connected_part_id, part_id in dcoll._inter_part_connections.keys()
@@ -542,20 +532,12 @@
 
     # This commented bit might be newer way - check with Matt
     # from meshmode.distributed import get_connected_parts
+    # if isinstance(volume_dd.domain_tag, ScalarDomainTag):
+    #    return []
+    # from meshmode.distributed import get_connected_parts
     # return get_connected_parts(
     #    dcoll._volume_discrs[volume_dd.domain_tag.tag].mesh)
     return result
-=======
-        volume_dd: DOFDesc | None = None) -> Sequence[PartID]:
-    if volume_dd is None:
-        volume_dd = DD_VOLUME_ALL
-
-    if isinstance(volume_dd.domain_tag, ScalarDomainTag):
-        return []
-    from meshmode.distributed import get_connected_parts
-    return get_connected_parts(
-        dcoll._volume_discrs[volume_dd.domain_tag.tag].mesh)
->>>>>>> 96d5e06f
 
 
 def _sym_tag_to_num_tag(comm_tag: Hashable | None) -> int | None:
@@ -596,8 +578,7 @@
     base_comm_tag = 1273
 
     def __init__(self,
-<<<<<<< HEAD
-            actx: ArrayContext,
+            actx: MPIBasedArrayContext,
             dcoll: DiscretizationCollection,
             *,
             local_part_id: PartID,
@@ -608,17 +589,14 @@
 
         # inducer/grudge@main has this 
         # local_bdry_data = project(dcoll, volume_dd, bdry_dd, array_container)
-
-=======
-                 actx: MPIBasedArrayContext,
-                 dcoll: DiscretizationCollection,
-                 array_container: ArrayOrContainer,
-                 remote_rank, comm_tag: Hashable = None,
-                 volume_dd=DD_VOLUME_ALL):
-        bdry_dd = volume_dd.trace(BTAG_PARTITION(remote_rank))
-
-        local_bdry_data = project(dcoll, volume_dd, bdry_dd, array_container)
->>>>>>> 96d5e06f
+        # =======
+        #         actx: MPIBasedArrayContext,
+        #         dcoll: DiscretizationCollection,
+        #         array_container: ArrayOrContainer,
+        #         remote_rank, comm_tag: Hashable = None,
+        #         volume_dd=DD_VOLUME_ALL):
+        # bdry_dd = volume_dd.trace(BTAG_PARTITION(remote_rank))
+
         comm = actx.mpi_communicator
 
         assert comm is not None
@@ -749,8 +727,7 @@
 
 class _RankBoundaryCommunicationLazy:
     def __init__(self,
-<<<<<<< HEAD
-            actx: ArrayContext,
+            actx: MPIBasedArrayContext,
             dcoll: DiscretizationCollection,
             *,
             local_part_id: PartID,
@@ -759,13 +736,13 @@
             remote_bdry_data_template: ArrayOrContainer,
             comm_tag: Optional[Hashable] = None) -> None:
 
-=======
-                 actx: MPIBasedArrayContext,
-                 dcoll: DiscretizationCollection,
-                 array_container: ArrayOrContainer,
-                 remote_rank: int, comm_tag: Hashable,
-                 volume_dd=DD_VOLUME_ALL):
->>>>>>> 96d5e06f
+        # =======
+        #                  actx: MPIBasedArrayContext,
+        #                  dcoll: DiscretizationCollection,
+        #                  array_container: ArrayOrContainer,
+        #                  remote_rank: int, comm_tag: Hashable,
+        #                  volume_dd=DD_VOLUME_ALL):
+        # >>>>>>> main
         if comm_tag is None:
             raise ValueError("lazy communication requires 'comm_tag' to be supplied")
 
@@ -907,21 +884,19 @@
 
     # }}}
 
-<<<<<<< HEAD
     if dcoll.mpi_communicator is None:
         return []
 
-    rank = dcoll.mpi_communicator.Get_rank()
-
-    local_part_id = PartID(volume_dd.domain_tag.tag, rank)
-=======
     if isinstance(ary, Number):
         # NOTE: Assumed that the same number is passed on every rank
         return [TracePair(
                 volume_dd.trace(BTAG_PARTITION(remote_rank)),
                 interior=ary, exterior=ary)
             for remote_rank in connected_parts(dcoll, volume_dd=volume_dd)]
->>>>>>> 96d5e06f
+
+    rank = dcoll.mpi_communicator.Get_rank()
+
+    local_part_id = PartID(volume_dd.domain_tag.tag, rank)
 
     connected_part_ids = connected_parts(
             dcoll, self_volume_tag=volume_dd.domain_tag.tag,
@@ -956,8 +931,24 @@
     else:
         rbc_class = _RankBoundaryCommunicationEager
 
-<<<<<<< HEAD
     rank_bdry_communicators = []
+    # =======
+    # cparts = connected_parts(dcoll, volume_dd=volume_dd)
+    #
+    #  if not cparts:
+    #    return []
+    # assert isinstance(actx, MPIBasedArrayContext)
+
+    # Initialize and post all sends/receives
+    # rank_bdry_communicators = [
+    #     rbc_class(actx, dcoll, ary,
+    #               # FIXME: This is a casualty of incomplete multi-volume support
+    #             # for now.
+    #               cast(int, remote_rank),
+    #               comm_tag=comm_tag, volume_dd=volume_dd)
+    #     for remote_rank in cparts
+    # ]
+    # >>>>>>> main
 
     for remote_part_id in remote_part_ids:
         bdry_dd = volume_dd.trace(BTAG_PARTITION(remote_part_id))
@@ -1072,23 +1063,6 @@
         rbc_class = _RankBoundaryCommunicationLazy
     else:
         rbc_class = _RankBoundaryCommunicationEager
-=======
-    cparts = connected_parts(dcoll, volume_dd=volume_dd)
-
-    if not cparts:
-        return []
-    assert isinstance(actx, MPIBasedArrayContext)
-
-    # Initialize and post all sends/receives
-    rank_bdry_communicators = [
-        rbc_class(actx, dcoll, ary,
-                  # FIXME: This is a casualty of incomplete multi-volume support
-                  # for now.
-                  cast(int, remote_rank),
-                  comm_tag=comm_tag, volume_dd=volume_dd)
-        for remote_rank in cparts
-    ]
->>>>>>> 96d5e06f
 
     rank_bdry_communicators = {}
 
