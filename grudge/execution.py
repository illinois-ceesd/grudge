--- conflicted
+++ resolved
@@ -242,50 +242,7 @@
         return out
 
     def map_interpolation(self, op, field_expr):
-<<<<<<< HEAD
-        if op.dd_in.quadrature_tag not in [None, sym.QTAG_NONE]:
-            raise ValueError("cannot interpolate *from* a quadrature grid")
-
-        dd_in = op.dd_in
-        dd_out = op.dd_out
-
-        qtag = dd_out.quadrature_tag
-        if qtag is None:
-            # FIXME: Remove once proper quadrature support arrives
-            qtag = sym.QTAG_NONE
-
-        if dd_in.is_volume():
-            if dd_out.domain_tag is sym.FACE_RESTR_ALL:
-                conn = self.discr.all_faces_volume_connection(qtag)
-            elif dd_out.domain_tag is sym.FACE_RESTR_INTERIOR:
-                conn = self.discr.interior_faces_connection(qtag)
-            elif dd_out.is_boundary():
-                conn = self.discr.boundary_connection(dd_out.domain_tag, qtag)
-            else:
-                raise ValueError("cannot interpolate from volume to: " + str(dd_out))
-
-        elif dd_in.domain_tag is sym.FACE_RESTR_INTERIOR:
-            if dd_out.domain_tag is sym.FACE_RESTR_ALL:
-                conn = self.discr.all_faces_connection(None, qtag)
-            else:
-                raise ValueError(
-                        "cannot interpolate from interior faces to: "
-                        + str(dd_out))
-
-        elif dd_in.is_boundary():
-            if dd_out.domain_tag is sym.FACE_RESTR_ALL:
-                conn = self.discr.all_faces_connection(dd_in.domain_tag, qtag)
-            else:
-                raise ValueError(
-                        "cannot interpolate from interior faces to: "
-                        + str(dd_out))
-
-        else:
-            raise ValueError("cannot interpolate from: " + str(dd_in))
-
-=======
         conn = self.discrwb.connection_from_dds(op.dd_in, op.dd_out)
->>>>>>> 0ac377b3
         return conn(self.queue, self.rec(field_expr)).with_queue(self.queue)
 
     def map_opposite_partition_face_swap(self, op, field_expr):
@@ -310,12 +267,8 @@
         if qtag is None:
             # FIXME: Remove once proper quadrature support arrives
             qtag = sym.QTAG_NONE
-<<<<<<< HEAD
-        return self.discr.opposite_face_connection(qtag)(
-=======
 
         return self.discrwb.opposite_face_connection(qtag)(
->>>>>>> 0ac377b3
                 self.queue, self.rec(field_expr)).with_queue(self.queue)
 
     # {{{ face mass operator
