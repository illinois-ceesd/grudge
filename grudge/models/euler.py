--- conflicted
+++ resolved
@@ -243,12 +243,8 @@
             actx: ArrayContext,
             dcoll: DiscretizationCollection,
             dd_bc: DOFDesc,
-<<<<<<< HEAD
             restricted_state: ConservedEulerField, t=0):
         actx = restricted_state.array_context
-=======
-            state: ConservedEulerField, t=0):
->>>>>>> 96d5e06f
         dd_base = as_dofdesc("vol", DISCR_TAG_BASE)
 
         return TracePair(
@@ -448,11 +444,7 @@
 
         return op.inverse_mass(
             dcoll,
-<<<<<<< HEAD
             volume_derivs - op.face_mass(dcoll, dd_face_quad, interface_fluxes)
-=======
-            volume_fluxes - op.face_mass(dcoll, df, interface_fluxes)  # type: ignore[operator]
->>>>>>> 96d5e06f
         )
 
 # }}}
