--- conflicted
+++ resolved
@@ -327,10 +327,7 @@
         exterior=euler_volume_flux(dcoll, q_rr, gamma)
     )
     num_flux = flux_tpair.avg
-    normal = geo.normal(actx, dcoll, dd_intfaces)
-
-    if lf_stabilization:
-        from arraycontext import outer
+    normal = geo.normal(actx, dcoll, tpair.dd)
 
     if dissipation:
         # Compute jump penalization parameter
@@ -394,16 +391,6 @@
             for tpair in op.interior_trace_pairs(dcoll, q)
         ]
 
-<<<<<<< HEAD
-        # Compute volume derivatives
-        volume_derivs = op.weak_local_div(
-            dcoll, dd_vol_quad,
-            euler_volume_flux(
-                dcoll, op.project(dcoll, dd_base, dd_vol_quad, q), gamma)
-        )
-
-=======
->>>>>>> 00b6ca45
         # Compute interior interface fluxes
         interface_fluxes = (
             sum(
@@ -437,10 +424,11 @@
                 )
                 interface_fluxes = interface_fluxes + bc_flux
 
-        # Compute volume fluxes
-        volume_fluxes = op.weak_local_div(
-            dcoll, dq,
-            interp_to_quad(euler_volume_flux(dcoll, q, gamma=gamma))
+        # Compute volume derivatives
+        volume_derivs = op.weak_local_div(
+            dcoll, dd_vol_quad,
+            euler_volume_flux(
+                dcoll, op.project(dcoll, dd_base, dd_vol_quad, q), gamma)
         )
 
         return op.inverse_mass(
