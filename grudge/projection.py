--- conflicted
+++ resolved
@@ -38,13 +38,13 @@
 from functools import partial
 from numbers import Number
 
-<<<<<<< HEAD
 import numpy as np
 
-from arraycontext import ArrayOrContainer, map_array_container
-=======
-from arraycontext import ArrayOrContainerOrScalarT
->>>>>>> 96d5e06f
+from arraycontext import (
+    ArrayOrContainer,
+    ArrayOrContainerOrScalarT,
+    map_array_container
+)
 
 from grudge.discretization import DiscretizationCollection
 from grudge.dof_desc import (
