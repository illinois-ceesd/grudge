--- conflicted
+++ resolved
@@ -385,12 +385,8 @@
 
         for out_grp, in_grp, vec_i, ijm_i in zip(
             out_discr.groups, in_discr.groups, vec,
-<<<<<<< HEAD
-            inv_jac_mat)
+                inv_jac_mat, strict=True)
     ]
-=======
-            inv_jac_mat, strict=True)]
->>>>>>> 8d6d41f6
 
     return make_obj_array([
             DOFArray(actx, data=tuple([  # noqa: C409
@@ -511,16 +507,9 @@
                                     ijm_i, metric_in_matvec)
 
         for out_grp, in_grp, vec_i, ijm_i in zip(
-<<<<<<< HEAD
             out_discr.groups, in_discr.groups, vec,
-            inv_jac_mat)
+                inv_jac_mat, strict=True)
     ]
-=======
-            out_discr.groups,
-            in_discr.groups,
-            vec,
-            inv_jac_mat, strict=True)]
->>>>>>> 8d6d41f6
 
     return DOFArray(actx, data=tuple(per_group_divs))
 
@@ -1121,22 +1110,10 @@
             tagged=(FirstAxisIsElementsTag(),))
 
     group_data = [
-<<<<<<< HEAD
         apply_to_simplicial_elements(jac_inv, vec_i,
             reference_inverse_mass_matrix(actx, element_group=grp))
         for grp, jac_inv, vec_i in zip(discr.groups, inv_area_elements, vec)
     ]
-=======
-            # Based on https://arxiv.org/pdf/1608.03836.pdf
-            # true_Minv ~ ref_Minv * ref_M * (1/jac_det) * ref_Minv
-            actx.einsum("ei,ij,ej->ei",
-                        jac_inv,
-                        reference_inverse_mass_matrix(actx, element_group=grp),
-                        vec_i,
-                        tagged=(FirstAxisIsElementsTag(),))
-            for grp, jac_inv, vec_i in zip(
-                discr.groups, inv_area_elements, vec, strict=True)]
->>>>>>> 8d6d41f6
 
     return DOFArray(actx, data=tuple(group_data))
 
