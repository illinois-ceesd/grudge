--- conflicted
+++ resolved
@@ -73,37 +73,25 @@
 
 
 from functools import partial
-
-<<<<<<< HEAD
-from meshmode.dof_array import DOFArray, warn
-from meshmode.transform_metadata import (FirstAxisIsElementsTag,
-                                         DiscretizationDOFAxisTag,
-                                         DiscretizationElementAxisTag,
-                                         DiscretizationFaceAxisTag)
-
-from modepy.tools import (
-        reshape_array_for_tensor_product_space as fold,
-        unreshape_array_for_tensor_product_space as unfold)
-
-from grudge.discretization import DiscretizationCollection
-from grudge.dof_desc import as_dofdesc
-from grudge.array_context import OutputIsTensorProductDOFArrayOrdered
-=======
 import numpy as np
->>>>>>> 7181e8b9
 
 import modepy as mp
 from arraycontext import ArrayContext, ArrayOrContainer, map_array_container, tag_axes
-from meshmode.dof_array import DOFArray
+from meshmode.dof_array import DOFArray, warn
 from meshmode.transform_metadata import (
     DiscretizationDOFAxisTag,
     DiscretizationElementAxisTag,
     DiscretizationFaceAxisTag,
     FirstAxisIsElementsTag,
 )
+from modepy.tools import (
+    reshape_array_for_tensor_product_space as fold,
+    unreshape_array_for_tensor_product_space as unfold
+)
 from pytools import keyed_memoize_in
 from pytools.obj_array import make_obj_array
 
+from grudge.array_context import OutputIsTensorProductDOFArrayOrdered
 import grudge.dof_desc as dof_desc
 from grudge.discretization import DiscretizationCollection
 from grudge.dof_desc import (
@@ -115,12 +103,8 @@
     as_dofdesc,
 )
 from grudge.interpolation import interp
-<<<<<<< HEAD
 from grudge.projection import project, volume_quadrature_project
 
-=======
-from grudge.projection import project
->>>>>>> 7181e8b9
 from grudge.reductions import (
     elementwise_integral,
     elementwise_max,
@@ -140,73 +124,39 @@
     bv_trace_pair,
     connected_ranks,
     cross_rank_trace_pairs,
+    cross_rank_inter_volume_trace_pairs,
+    inter_volume_trace_pairs,
     interior_trace_pair,
     interior_trace_pairs,
+    local_inter_volume_trace_pairs,
     local_interior_trace_pair,
-<<<<<<< HEAD
-    connected_parts,
-    inter_volume_trace_pairs,
-    local_inter_volume_trace_pairs,
-    #connected_ranks,
-    cross_rank_trace_pairs,
-    cross_rank_inter_volume_trace_pairs,
-    bdry_trace_pair,
-    bv_trace_pair
-=======
     project_tracepair,
     tracepair_with_discr_tag,
->>>>>>> 7181e8b9
 )
 
 
 __all__ = (
-<<<<<<< HEAD
-    "project",
-    "volume_quadrature_project",
-    "interp",
-
-    "norm",
-    "nodal_sum",
-    "nodal_min",
-    "nodal_max",
-    "nodal_sum_loc",
-    "nodal_min_loc",
-    "nodal_max_loc",
-    "integral",
-    "elementwise_sum",
-=======
     "bdry_trace_pair",
     "bv_trace_pair",
+    "connected_parts",
     "connected_ranks",
+    "cross_rank_inter_volume_trace_pairs",
     "cross_rank_trace_pairs",
     "elementwise_integral",
->>>>>>> 7181e8b9
     "elementwise_max",
     "elementwise_min",
     "elementwise_sum",
     "face_mass",
     "integral",
+    "inter_volume_trace_pairs",
     "interior_trace_pair",
     "interior_trace_pairs",
-<<<<<<< HEAD
-    "local_interior_trace_pair",
-    #"connected_ranks",
-    "connected_parts",
-    "inter_volume_trace_pairs",
-    "local_inter_volume_trace_pairs",
-    "cross_rank_trace_pairs",
-    "cross_rank_inter_volume_trace_pairs",
-    "bdry_trace_pair",
-    "bv_trace_pair",
-
-    "local_grad",
-=======
     "interp",
     "inverse_mass",
->>>>>>> 7181e8b9
     "local_d_dx",
     "local_div",
     "local_grad",
+    "local_inter_volume_trace_pairs",
     "local_interior_trace_pair",
     "mass",
     "nodal_max",
@@ -219,6 +169,7 @@
     "project",
     "project_tracepair",
     "tracepair_with_discr_tag",
+    "volume_quadrature_project",
     "weak_local_d_dx",
     "weak_local_div",
     "weak_local_grad",
@@ -577,14 +528,6 @@
                 out_grp: NodalElementGroupBase,
                 in_grp: InterpolatoryElementGroupBase):
         return actx.freeze(
-<<<<<<< HEAD
-            actx.tag_axis(
-                1, DiscretizationDOFAxisTag(),
-                actx.from_numpy(
-                    np.asarray(diff_matrices(grp)))))
-
-    return get_ref_derivative_mats(out_element_group)
-=======
                 actx.tag_axis(
                     1, DiscretizationDOFAxisTag(),
                     actx.from_numpy(
@@ -595,7 +538,6 @@
                                 from_nodes=in_grp.unit_nodes,
                             )))))
     return get_ref_derivative_mats(out_element_group, in_element_group)
->>>>>>> 7181e8b9
 
 
 def _strong_scalar_grad(dcoll, dd_in, vec):
@@ -762,16 +704,9 @@
                                  in_grp.discretization_key()))
     def get_ref_stiffness_transpose_mat(out_grp, in_grp):
         if in_grp == out_grp:
-<<<<<<< HEAD
-            from meshmode.discretization.poly_element import \
-                mass_matrix, diff_matrices
-
-            mmat = mass_matrix(out_grp)
-
-=======
             mmat = mp.mass_matrix(out_grp.basis_obj(), out_grp.unit_nodes)
             diff_matrices = mp.diff_matrices(out_grp.basis_obj(), out_grp.unit_nodes)
->>>>>>> 7181e8b9
+
             return actx.freeze(
                 actx.tag_axis(1, DiscretizationDOFAxisTag(),
                     actx.from_numpy(
@@ -1111,17 +1046,10 @@
 
         return actx.freeze(
             actx.tag_axis(0, DiscretizationDOFAxisTag(),
-<<<<<<< HEAD
-                          actx.from_numpy(
-                        np.asarray(
-                            inverse_mass_matrix(basis.functions, grp.unit_nodes),
-                            order="C"))))
-=======
                 actx.from_numpy(
                     np.asarray(
                         inverse_mass_matrix(basis, grp.unit_nodes),
                         order="C"))))
->>>>>>> 7181e8b9
 
     return get_ref_inv_mass_mat(element_group)
 
