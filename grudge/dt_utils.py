"""Helper functions for estimating stable time steps for RKDG methods.

Characteristic lengthscales
---------------------------

.. autofunction:: characteristic_lengthscales

Non-geometric quantities
------------------------

.. autofunction:: dt_non_geometric_factors

Mesh size utilities
-------------------

.. autofunction:: dt_geometric_factors
.. autofunction:: h_max_from_volume
.. autofunction:: h_min_from_volume
"""

__copyright__ = """
Copyright (C) 2021 University of Illinois Board of Trustees
"""

__license__ = """
Permission is hereby granted, free of charge, to any person obtaining a copy
of this software and associated documentation files (the "Software"), to deal
in the Software without restriction, including without limitation the rights
to use, copy, modify, merge, publish, distribute, sublicense, and/or sell
copies of the Software, and to permit persons to whom the Software is
furnished to do so, subject to the following conditions:

The above copyright notice and this permission notice shall be included in
all copies or substantial portions of the Software.

THE SOFTWARE IS PROVIDED "AS IS", WITHOUT WARRANTY OF ANY KIND, EXPRESS OR
IMPLIED, INCLUDING BUT NOT LIMITED TO THE WARRANTIES OF MERCHANTABILITY,
FITNESS FOR A PARTICULAR PURPOSE AND NONINFRINGEMENT. IN NO EVENT SHALL THE
AUTHORS OR COPYRIGHT HOLDERS BE LIABLE FOR ANY CLAIM, DAMAGES OR OTHER
LIABILITY, WHETHER IN AN ACTION OF CONTRACT, TORT OR OTHERWISE, ARISING FROM,
OUT OF OR IN CONNECTION WITH THE SOFTWARE OR THE USE OR OTHER DEALINGS IN
THE SOFTWARE.
"""

from collections.abc import Sequence
from typing import cast

import numpy as np

from arraycontext import ArrayContext, Scalar, tag_axes
from arraycontext.metadata import NameHint
from meshmode.discretization import NodalElementGroupBase
from meshmode.dof_array import DOFArray
from meshmode.transform_metadata import (
    DiscretizationDOFAxisTag,
    DiscretizationElementAxisTag,
    DiscretizationFaceAxisTag,
    FirstAxisIsElementsTag,
)
from pytools import memoize_in, memoize_on_first_arg

import grudge.op as op
from grudge.discretization import DiscretizationCollection
from grudge.dof_desc import (
    DD_VOLUME_ALL,
    FACE_RESTR_ALL,
    BoundaryDomainTag,
    DOFDesc,
    ScalarDomainTag,
    as_dofdesc,
)


def characteristic_lengthscales(
        actx: ArrayContext, dcoll: DiscretizationCollection,
        dd: DOFDesc | None = None) -> DOFArray:
    r"""Computes the characteristic length scale :math:`h_{\text{loc}}` at
    each node. The characteristic length scale is mainly useful for estimating
    the stable time step size. E.g. for a hyperbolic system, an estimate of the
    stable time step can be estimated as :math:`h_{\text{loc}} / c`, where
    :math:`c` is the characteristic wave speed. The estimate is obtained using
    the following formula:

    .. math::

        h_{\text{loc}} = \operatorname{min}\left(\Delta r_i\right) r_D

    where :math:`\operatorname{min}\left(\Delta r_i\right)` is the minimum
    node distance on the reference cell (see :func:`dt_non_geometric_factors`),
    and :math:`r_D` is the inradius of the cell (see :func:`dt_geometric_factors`).

    :returns: a :class:`~meshmode.dof_array.DOFArray` containing a characteristic
        lengthscale for each element, at each nodal location.

    .. note::

        While a prediction of stability is only meaningful in relation to a given
        time integrator with a known stability region, the lengthscale provided here
        is not intended to be specific to any one time integrator, though the
        stability region of standard four-stage, fourth-order Runge-Kutta
        methods has been used as a guide. Any concrete time integrator will
        likely require scaling of the values returned by this routine.
    """
    @memoize_in(dcoll, (characteristic_lengthscales, dd,
                        "compute_characteristic_lengthscales"))
    def _compute_characteristic_lengthscales():
        return actx.freeze(
                actx.tag(NameHint("char_lscales"),
                    DOFArray(
                        actx,
                        data=tuple(
                            # Scale each group array of geometric factors by the
                            # corresponding group non-geometric factor
                            cng * geo_facts
                            for cng, geo_facts in zip(
                                dt_non_geometric_factors(dcoll, dd),
                                actx.thaw(dt_geometric_factors(dcoll, dd)),
                                strict=True)))))

    return actx.thaw(_compute_characteristic_lengthscales())


@memoize_on_first_arg
def dt_non_geometric_factors(
        dcoll: DiscretizationCollection, dd: DOFDesc | None = None
        ) -> Sequence[float | np.floating]:
    r"""Computes the non-geometric scale factors following [Hesthaven_2008]_,
    section 6.4, for each element group in the *dd* discretization:

    .. math::

        c_{ng} = \operatorname{min}\left( \Delta r_i \right),

    where :math:`\Delta r_i` denotes the distance between two distinct
    nodal points on the reference element.

    :arg dd: a :class:`~grudge.dof_desc.DOFDesc`, or a value convertible to one.
        Defaults to the base volume discretization if not provided.
    :returns: a :class:`list` of :class:`float` values denoting the minimum
        node distance on the reference element for each group.
    """
    if dd is None:
        dd = DD_VOLUME_ALL

    discr = dcoll.discr_from_dd(dd)
    min_delta_rs: list[np.floating | float] = []
    for grp in discr.groups:
        assert isinstance(grp, NodalElementGroupBase)

        nodes = np.asarray(list(zip(*grp.unit_nodes, strict=True)))
        nnodes = grp.nunit_dofs

        # NOTE: order 0 elements have 1 node located at the centroid of
        # the reference element and is equidistant from each vertex
        if grp.order == 0:
            assert nnodes == 1
            min_delta_rs.append(
                np.linalg.norm(
                    nodes[0] - grp.mesh_el_group.vertex_unit_coordinates()[0]
                )
            )
        else:
            min_delta_rs.append(
                min(
                    float(np.linalg.norm(nodes[i] - nodes[j]))
                    for i in range(nnodes) for j in range(nnodes) if i != j
                )
            )

    return min_delta_rs


# {{{ Mesh size functions

@memoize_on_first_arg
def h_max_from_volume(
        dcoll: DiscretizationCollection,
        dim: int  | None = None,
        dd: DOFDesc | None = None) -> Scalar:
    """Returns a (maximum) characteristic length based on the volume of the
    elements. This length may not be representative if the elements have very
    high aspect ratios.

    :arg dim: an integer denoting topological dimension. If *None*, the
        spatial dimension specified by
        :attr:`grudge.DiscretizationCollection.dim` is used.
    :arg dd: a :class:`~grudge.dof_desc.DOFDesc`, or a value convertible to one.
        Defaults to the base volume discretization if not provided.
    :returns: a scalar denoting the maximum characteristic length.
    """
    from grudge.reductions import elementwise_sum, nodal_max

    if dd is None:
        dd = DD_VOLUME_ALL
    dd = as_dofdesc(dd)

    if dim is None:
        dim = dcoll.dim

    ones = dcoll.discr_from_dd(dd).zeros(dcoll._setup_actx) + 1.0
    return nodal_max(
        dcoll,
        dd,
        elementwise_sum(dcoll, op.mass(dcoll, dd, ones))
    ) ** (1.0 / dim)


@memoize_on_first_arg
def h_min_from_volume(
        dcoll: DiscretizationCollection,
        dim: int | None = None,
        dd: DOFDesc | None = None) -> Scalar:
    """Returns a (minimum) characteristic length based on the volume of the
    elements. This length may not be representative if the elements have very
    high aspect ratios.

    :arg dim: an integer denoting topological dimension. If *None*, the
        spatial dimension specified by
        :attr:`grudge.DiscretizationCollection.dim` is used.
    :arg dd: a :class:`~grudge.dof_desc.DOFDesc`, or a value convertible to one.
        Defaults to the base volume discretization if not provided.
    :returns: a scalar denoting the minimum characteristic length.
    """
    from grudge.reductions import elementwise_sum, nodal_min

    if dd is None:
        dd = DD_VOLUME_ALL
    dd = as_dofdesc(dd)

    if dim is None:
        dim = dcoll.dim

    ones = dcoll.discr_from_dd(dd).zeros(dcoll._setup_actx) + 1.0
    return nodal_min(
        dcoll,
        dd,
        elementwise_sum(dcoll, op.mass(dcoll, dd, ones))
    ) ** (1.0 / dim)


def dt_geometric_factors(
        dcoll: DiscretizationCollection, dd: DOFDesc | None = None) -> DOFArray:
    r"""Computes a geometric scaling factor for each cell following
    [Hesthaven_2008]_, section 6.4, For simplicial elemenents, this factor is
    defined as the inradius (radius of an inscribed circle/sphere). For
    non-simplicial elements, a mean length measure is returned.

    Specifically, the inradius for each simplicial element is computed using the
    following formula from [Shewchuk_2002]_, Table 1 (triangles, tetrahedra):

    .. math::

        r_D = \frac{d~V}{\sum_{i=1}^{N_{faces}} F_i},

    where :math:`d` is the topological dimension, :math:`V` is the cell volume,
    and :math:`F_i` are the areas of each face of the cell.

    For non-simplicial elements, we use the following formula for a mean
    cell size measure:

    .. math::

        r_D = \frac{2~d~V}{\sum_{i=1}^{N_{faces}} F_i},

    where :math:`d` is the topological dimension, :math:`V` is the cell volume,
    and :math:`F_i` are the areas of each face of the cell. Other valid choices
    here include the shortest, longest, average of the cell diagonals, or edges.
    The value returned by this routine (i.e. the cell volume divided by the
    average cell face area) is bounded by the extrema of the cell edge lengths,
    is straightforward to calculate regardless of element shape, and jibes well
    with the foregoing calculation for simplicial elements.

    :arg dd: a :class:`~grudge.dof_desc.DOFDesc`, or a value convertible to one.
        Defaults to the base volume discretization if not provided.
    :returns: a frozen :class:`~meshmode.dof_array.DOFArray` containing the
        geometric factors for each cell and at each nodal location.
    """
    from meshmode.discretization.poly_element import SimplexElementGroupBase

    if dd is None:
        dd = DD_VOLUME_ALL

    actx = dcoll._setup_actx
    volm_discr = dcoll.discr_from_dd(dd)

<<<<<<< HEAD
    # assumes !simplex = tpe
    tpe = any(not isinstance(grp, SimplexElementGroupBase)
              for grp in volm_discr.groups)

    r_fac = 0.5 if tpe else dcoll.dim
=======
    if isinstance(dd.domain_tag, ScalarDomainTag):
        raise TypeError("not sensible for scalar domains")

    if any(not isinstance(grp, SimplexElementGroupBase)
           for grp in volm_discr.groups):
        raise NotImplementedError(
            "Geometric factors are only implemented for simplex element groups"
        )
>>>>>>> 96d5e06f

    if volm_discr.dim != volm_discr.ambient_dim:
        from warnings import warn
        warn("The geometric factor for the characteristic length scale in "
                "time step estimation is not necessarily valid for non-volume-"
                "filling discretizations. Continuing anyway.", stacklevel=3)

    cell_vols: DOFArray = abs(
        cast(DOFArray, op.elementwise_integral(
            dcoll, dd, volm_discr.zeros(actx) + 1.0
        ))
    )

    if dcoll.dim == 1:
        # Inscribed "circle" radius is half the cell size
        return actx.freeze(cell_vols/2)

    dd_face = dd.with_domain_tag(
            BoundaryDomainTag(FACE_RESTR_ALL, dd.domain_tag.tag))
    face_discr = dcoll.discr_from_dd(dd_face)

    # Compute areas of each face
    face_areas: DOFArray = abs(
        cast(DOFArray, op.elementwise_integral(
            dcoll, dd_face, face_discr.zeros(actx) + 1.0
        ))
    )

    if tpe:
        if actx.supports_nonscalar_broadcasting:
            surface_areas = DOFArray(
                actx,
                data=tuple(
                    actx.np.max(
                        tag_axes(actx, {
                            0: DiscretizationFaceAxisTag(),
                            1: DiscretizationElementAxisTag(),
                        },
                                 face_ae_i.reshape(
                                     vgrp.mesh_el_group.nfaces,
                                     vgrp.nelements)),
                        axis=0)
                    for vgrp, face_ae_i in zip(volm_discr.groups, face_areas)))
        else:
            el_data_per_group = []
            for igrp, group in enumerate(volm_discr.mesh.groups):
                nelements = group.nelements
                nfaces = group.nfaces
                el_face_data = face_areas[igrp].reshape(nfaces, nelements,
                                                       face_areas[igrp].shape[1])
                el_data_np = np.ascontiguousarray(
                    np.max(actx.to_numpy(el_face_data), axis=0)[:, 0:1])
                el_data = actx.from_numpy(el_data_np)
                el_data = el_data.reshape(nelements)
                el_data_per_group.append(el_data)
            surface_areas = DOFArray(actx, tuple(el_data_per_group))
    else:
        if actx.supports_nonscalar_broadcasting:
            # Compute total surface area of an element by summing over the
            # individual face areas
            surface_areas = DOFArray(
                actx,
                data=tuple(
                    actx.einsum(
                        "fej->e",
                        tag_axes(actx, {
                            0: DiscretizationFaceAxisTag(),
                            1: DiscretizationElementAxisTag(),
                            2: DiscretizationDOFAxisTag()
                        },
                                face_ae_i.reshape(
                                    vgrp.mesh_el_group.nfaces,
                                    vgrp.nelements,
                                    face_ae_i.shape[-1])),
                        tagged=(FirstAxisIsElementsTag(),))
                    for vgrp, face_ae_i in zip(volm_discr.groups, face_areas)))
        else:
            surface_areas = DOFArray(
                actx,
                data=tuple(
                    # NOTE: Whenever the array context can't perform nonscalar
                    # broadcasting, elementwise reductions
                    # (like `elementwise_integral`) repeat the *same* scalar value of
                    # the reduction at each degree of freedom. To get a single
                    # value for the face area (per face),
                    # we simply average over the nodes, which gives the desired result.
                    actx.einsum(
                    "fej->e",
                        face_ae_i.reshape(
                            vgrp.mesh_el_group.nfaces,
                            vgrp.nelements,
                            face_ae_i.shape[-1]
                        ) / afgrp.nunit_dofs,
                    tagged=(FirstAxisIsElementsTag(),))

                    for vgrp, afgrp, face_ae_i in zip(volm_discr.groups,
                                                      face_discr.groups,
                                                      face_areas)
                )
            )

    return actx.freeze(
            actx.tag(NameHint(f"dt_geometric_{dd.as_identifier()}"),
                DOFArray(actx,
                    data=tuple(
                        actx.einsum(
                            "e,ei->ei",
                            1/sae_i,
                            actx.tag_axis(1, DiscretizationDOFAxisTag(), cv_i),
                            tagged=(FirstAxisIsElementsTag(),)) * r_fac
                        for cv_i, sae_i in zip(cell_vols, surface_areas)))))

# }}}


# vim: foldmethod=marker<|MERGE_RESOLUTION|>--- conflicted
+++ resolved
@@ -283,22 +283,14 @@
     actx = dcoll._setup_actx
     volm_discr = dcoll.discr_from_dd(dd)
 
-<<<<<<< HEAD
     # assumes !simplex = tpe
     tpe = any(not isinstance(grp, SimplexElementGroupBase)
               for grp in volm_discr.groups)
 
     r_fac = 0.5 if tpe else dcoll.dim
-=======
+
     if isinstance(dd.domain_tag, ScalarDomainTag):
         raise TypeError("not sensible for scalar domains")
-
-    if any(not isinstance(grp, SimplexElementGroupBase)
-           for grp in volm_discr.groups):
-        raise NotImplementedError(
-            "Geometric factors are only implemented for simplex element groups"
-        )
->>>>>>> 96d5e06f
 
     if volm_discr.dim != volm_discr.ambient_dim:
         from warnings import warn
