__copyright__ = """
Copyright (C) 2021 University of Illinois Board of Trustees
"""

__license__ = """
Permission is hereby granted, free of charge, to any person obtaining a copy
of this software and associated documentation files (the "Software"), to deal
in the Software without restriction, including without limitation the rights
to use, copy, modify, merge, publish, distribute, sublicense, and/or sell
copies of the Software, and to permit persons to whom the Software is
furnished to do so, subject to the following conditions:

The above copyright notice and this permission notice shall be included in
all copies or substantial portions of the Software.

THE SOFTWARE IS PROVIDED "AS IS", WITHOUT WARRANTY OF ANY KIND, EXPRESS OR
IMPLIED, INCLUDING BUT NOT LIMITED TO THE WARRANTIES OF MERCHANTABILITY,
FITNESS FOR A PARTICULAR PURPOSE AND NONINFRINGEMENT. IN NO EVENT SHALL THE
AUTHORS OR COPYRIGHT HOLDERS BE LIABLE FOR ANY CLAIM, DAMAGES OR OTHER
LIABILITY, WHETHER IN AN ACTION OF CONTRACT, TORT OR OTHERWISE, ARISING FROM,
OUT OF OR IN CONNECTION WITH THE SOFTWARE OR THE USE OR OTHER DEALINGS IN
THE SOFTWARE.
"""

import numpy as np

from grudge.array_context import (
    PytestPyOpenCLArrayContextFactory,
    PytestPytatoPyOpenCLArrayContextFactory
)
from arraycontext import pytest_generate_tests_for_array_contexts
pytest_generate_tests = pytest_generate_tests_for_array_contexts(
        [PytestPyOpenCLArrayContextFactory,
         PytestPytatoPyOpenCLArrayContextFactory])

<<<<<<< HEAD
from grudge import make_discretization_collection

=======
from grudge import DiscretizationCollection
>>>>>>> ebfdf1f4
import grudge.op as op

import mesh_data

import pytest

import logging


logger = logging.getLogger(__name__)
from meshmode import _acf  # noqa: F401


@pytest.mark.parametrize("name", ["interval", "box2d", "box3d"])
@pytest.mark.parametrize("tpe", [False, True])
def test_geometric_factors_regular_refinement(actx_factory, name, tpe):
    from grudge.dt_utils import dt_geometric_factors

    actx = actx_factory()

    # {{{ cases

    from meshmode.mesh import TensorProductElementGroup
    group_cls = TensorProductElementGroup if tpe else None

    if name == "interval":
<<<<<<< HEAD
        from mesh_data import BoxMeshBuilder
        builder = BoxMeshBuilder(ambient_dim=1, group_cls=group_cls)
    elif name == "box2d":
        from mesh_data import BoxMeshBuilder
        builder = BoxMeshBuilder(ambient_dim=2, group_cls=group_cls)
    elif name == "box3d":
        from mesh_data import BoxMeshBuilder
        builder = BoxMeshBuilder(ambient_dim=3, group_cls=group_cls)
=======
        builder = mesh_data.BoxMeshBuilder1D()
    elif name == "box2d":
        builder = mesh_data.BoxMeshBuilder2D()
    elif name == "box3d":
        builder = mesh_data.BoxMeshBuilder3D()
>>>>>>> ebfdf1f4
    else:
        raise ValueError("unknown geometry name: %s" % name)

    # }}}

<<<<<<< HEAD
    from meshmode.discretization.poly_element import \
        LegendreGaussLobattoTensorProductGroupFactory as Lgl

    from grudge.dof_desc import DISCR_TAG_BASE
    dtag_to_grp_fac = {
        DISCR_TAG_BASE: Lgl(builder.order)
    } if tpe else None
    order = None if tpe else builder.order

    min_factors = []
    for resolution in builder.resolutions:
        mesh = builder.get_mesh(resolution, builder.mesh_order)
        dcoll = make_discretization_collection(actx, mesh, order=order,
                                               discr_tag_to_group_factory=dtag_to_grp_fac)
=======
    order = 4

    min_factors = []
    for resolution in builder.resolutions:
        mesh = builder.get_mesh(resolution, order)
        dcoll = DiscretizationCollection(actx, mesh, order=order)
>>>>>>> ebfdf1f4
        min_factors.append(
            actx.to_numpy(
                op.nodal_min(dcoll, "vol", actx.thaw(dt_geometric_factors(dcoll))))
        )

    # Resolution is doubled each refinement, so the ratio of consecutive
    # geometric factors should satisfy: gfi+1 / gfi = 2
    min_factors = np.asarray(min_factors)
    ratios = min_factors[:-1] / min_factors[1:]
    assert np.all(np.isclose(ratios, 2))

    # Make sure it works with empty meshes
<<<<<<< HEAD
    if not tpe:
        mesh = builder.get_mesh(0, builder.mesh_order)
        dcoll = make_discretization_collection(actx, mesh, order=order,
                                               discr_tag_to_group_factory=dtag_to_grp_fac)
        factors = actx.thaw(dt_geometric_factors(dcoll))  # noqa: F841
=======
    mesh = builder.get_mesh(0)
    dcoll = DiscretizationCollection(actx, mesh, order=order)
    factors = actx.thaw(dt_geometric_factors(dcoll))  # noqa: F841
>>>>>>> ebfdf1f4


@pytest.mark.parametrize("name", ["interval", "box2d", "box3d"])
def test_non_geometric_factors(actx_factory, name):
    from grudge.dt_utils import dt_non_geometric_factors

    actx = actx_factory()

    # {{{ cases

    if name == "interval":
        builder = mesh_data.BoxMeshBuilder1D()
    elif name == "box2d":
        builder = mesh_data.BoxMeshBuilder2D()
    elif name == "box3d":
        builder = mesh_data.BoxMeshBuilder3D()
    else:
        raise ValueError("unknown geometry name: %s" % name)

    # }}}

    factors = []
    degrees = list(range(1, 8))
    for degree in degrees:
        mesh = builder.get_mesh(1, degree)
        dcoll = make_discretization_collection(actx, mesh, order=degree)
        factors.append(min(dt_non_geometric_factors(dcoll)))

    # Crude estimate, factors should behave like 1/N**2
    factors = np.asarray(factors)
    lower_bounds = 1/(np.asarray(degrees)**2)
    upper_bounds = 6.295*lower_bounds

    assert all(lower_bounds <= factors)
    assert all(factors <= upper_bounds)


def test_build_jacobian(actx_factory):
    actx = actx_factory()
    import meshmode.mesh.generation as mgen

    mesh = mgen.generate_regular_rect_mesh(a=[0], b=[1], nelements_per_axis=(3,))
    assert mesh.dim == 1

    dcoll = make_discretization_collection(actx, mesh, order=1)

    def rhs(x):
        return 3*x**2 + 2*x + 5

    from pytools.obj_array import make_obj_array
    base_state = make_obj_array([dcoll.zeros(actx)+2])

    from grudge.tools import build_jacobian
    mat = build_jacobian(actx, rhs, base_state, 1e-5)

    assert np.array_equal(mat, np.diag(np.diag(mat)))
    assert np.allclose(np.diag(mat), 3*2*2 + 2)


@pytest.mark.parametrize("dim", [1, 2])
@pytest.mark.parametrize("degree", [2, 4])
@pytest.mark.parametrize("tpe", [False, True])
def test_wave_dt_estimate(actx_factory, dim, degree, tpe, visualize=False):

    actx = actx_factory()

    if tpe:
        if dim == 1:
            pytest.skip()

    # {{{ cases

    from meshmode.mesh import TensorProductElementGroup
    group_cls = TensorProductElementGroup if tpe else None

    import meshmode.mesh.generation as mgen

    a = [0, 0, 0]
    b = [1, 1, 1]
    mesh = mgen.generate_regular_rect_mesh(
            a=a[:dim], b=b[:dim],
            nelements_per_axis=(3,)*dim,
            group_cls=group_cls)

    assert mesh.dim == dim

    from meshmode.discretization.poly_element import \
        LegendreGaussLobattoTensorProductGroupFactory as Lgl

    from grudge.dof_desc import DISCR_TAG_BASE
    order = degree
    dtag_to_grp_fac = None
    if tpe:
        order = None
        dtag_to_grp_fac = {
            DISCR_TAG_BASE: Lgl(degree)
        }
    dcoll = make_discretization_collection(actx, mesh, order=order,
                                     discr_tag_to_group_factory=dtag_to_grp_fac)

    from grudge.models.wave import WeakWaveOperator
    wave_op = WeakWaveOperator(dcoll, c=1)
    rhs = actx.compile(
            lambda w: wave_op.operator(t=0, w=w))

    from pytools.obj_array import make_obj_array
    fields = make_obj_array([dcoll.zeros(actx) for i in range(dim+1)])

    from grudge.tools import build_jacobian
    mat = build_jacobian(actx, rhs, fields, 1)

    import numpy.linalg as la
    eigvals = la.eigvals(mat)

    assert (eigvals.real <= 1e-12).all()

    from leap.rk import stability_function, RK4MethodBuilder
    import sympy as sp
    stab_func = sp.lambdify(*stability_function(
        RK4MethodBuilder.a_explicit,
        RK4MethodBuilder.output_coeffs))

    dt_est = actx.to_numpy(wave_op.estimate_rk4_timestep(actx, dcoll))
    print(f"{dt_est=}")

    if visualize:
        re, im = np.mgrid[-4:1:30j, -5:5:30j]
        sf_grid = np.abs(stab_func(re+1j*im))

        import matplotlib.pyplot as plt
        plt.contour(re, im, sf_grid, [0.25, 0.5, 0.75, 0.9, 1, 1.1])
        plt.colorbar()
        plt.plot(dt_est * eigvals.real, dt_est * eigvals.imag, "x")
        plt.grid()
        plt.show()

    thresh = 1+1e-8
    max_stab = np.max(np.abs(stab_func(dt_est*eigvals)))
    assert max_stab < thresh, max_stab

    dt_factors = 2**np.linspace(0, 4, 40)[1:]
    stable_dt_factors = [
            dt_factor
            for dt_factor in dt_factors
            if np.max(np.abs(stab_func(dt_factor*dt_est*eigvals))) < thresh]

    if stable_dt_factors:
        print(f"Stable timestep is {max(stable_dt_factors):.2f}x the estimate")
    else:
        print("Stable timestep estimate appears to be sharp")
    assert not stable_dt_factors or max(stable_dt_factors) < 1.5, stable_dt_factors


@pytest.mark.parametrize("dim", [2])
@pytest.mark.parametrize("degree", [1, 2])
@pytest.mark.parametrize("tpe", [True])
def test_charlen(actx_factory, dim, degree, tpe, visualize=False):

    from grudge.dt_utils import (
        dt_geometric_factors,
        dt_non_geometric_factors,
        h_min_from_volume,
        h_max_from_volume
    )
    actx = actx_factory()

    if tpe:
        if dim == 1:
            pytest.skip()

    # {{{ cases

    from meshmode.mesh import TensorProductElementGroup
    group_cls = TensorProductElementGroup if tpe else None

    import meshmode.mesh.generation as mgen

    a = [0, 0, 0]
    b = [1, 1, 1]
    nels1d = [2, 3, 4]

    for nel1d in nels1d:
        print(f"{dim=},{nel1d=},{degree=}")
        mesh = mgen.generate_regular_rect_mesh(
            a=a[:dim], b=b[:dim],
            nelements_per_axis=(nel1d,)*dim,
            group_cls=group_cls)
        print(f"{mesh=}")
        assert mesh.dim == dim

        from meshmode.discretization.poly_element import \
            LegendreGaussLobattoTensorProductGroupFactory as Lgl

        from grudge.dof_desc import DISCR_TAG_BASE
        order = degree
        dtag_to_grp_fac = None
        if tpe:
            order = None
            dtag_to_grp_fac = {
                DISCR_TAG_BASE: Lgl(degree)
            }
        
        dcoll = make_discretization_collection(actx, mesh, order=order,
                                         discr_tag_to_group_factory=dtag_to_grp_fac)

        h_min = actx.to_numpy(h_min_from_volume(dcoll))
        h_max = actx.to_numpy(h_max_from_volume(dcoll))
        gfac = actx.to_numpy(dt_geometric_factors(dcoll))
        ngfac = dt_non_geometric_factors(dcoll)

        print(f"{h_min=}")
        print(f"{h_max=}")
        print(f"{gfac=}")
        print(f"{ngfac=}")

    assert False

# You can test individual routines by typing
# $ python test_grudge.py 'test_routine()'

if __name__ == "__main__":
    import sys
    if len(sys.argv) > 1:
        exec(sys.argv[1])
    else:
        pytest.main([__file__])<|MERGE_RESOLUTION|>--- conflicted
+++ resolved
@@ -33,12 +33,13 @@
         [PytestPyOpenCLArrayContextFactory,
          PytestPytatoPyOpenCLArrayContextFactory])
 
-<<<<<<< HEAD
+# <<<<<<< HEAD
 from grudge import make_discretization_collection
-
-=======
-from grudge import DiscretizationCollection
->>>>>>> ebfdf1f4
+#
+# =======
+# from grudge import DiscretizationCollection
+# >>>>>>> main
+
 import grudge.op as op
 
 import mesh_data
@@ -65,50 +66,35 @@
     group_cls = TensorProductElementGroup if tpe else None
 
     if name == "interval":
-<<<<<<< HEAD
-        from mesh_data import BoxMeshBuilder
-        builder = BoxMeshBuilder(ambient_dim=1, group_cls=group_cls)
+        if tpe:
+            pytest.skip()
+        builder = mesh_data.BoxMeshBuilder1D(group_cls=group_cls)
     elif name == "box2d":
-        from mesh_data import BoxMeshBuilder
-        builder = BoxMeshBuilder(ambient_dim=2, group_cls=group_cls)
+        builder = mesh_data.BoxMeshBuilder2D(group_cls=group_cls)
     elif name == "box3d":
-        from mesh_data import BoxMeshBuilder
-        builder = BoxMeshBuilder(ambient_dim=3, group_cls=group_cls)
-=======
-        builder = mesh_data.BoxMeshBuilder1D()
-    elif name == "box2d":
-        builder = mesh_data.BoxMeshBuilder2D()
-    elif name == "box3d":
-        builder = mesh_data.BoxMeshBuilder3D()
->>>>>>> ebfdf1f4
+        builder = mesh_data.BoxMeshBuilder3D(group_cls=group_cls)
+
     else:
         raise ValueError("unknown geometry name: %s" % name)
 
     # }}}
 
-<<<<<<< HEAD
     from meshmode.discretization.poly_element import \
         LegendreGaussLobattoTensorProductGroupFactory as Lgl
-
+    test_order = 4
+    order = None if tpe else test_order
     from grudge.dof_desc import DISCR_TAG_BASE
     dtag_to_grp_fac = {
-        DISCR_TAG_BASE: Lgl(builder.order)
+        DISCR_TAG_BASE: Lgl(test_order)
     } if tpe else None
-    order = None if tpe else builder.order
 
     min_factors = []
     for resolution in builder.resolutions:
-        mesh = builder.get_mesh(resolution, builder.mesh_order)
-        dcoll = make_discretization_collection(actx, mesh, order=order,
-                                               discr_tag_to_group_factory=dtag_to_grp_fac)
-=======
-    order = 4
-
-    min_factors = []
-    for resolution in builder.resolutions:
-        mesh = builder.get_mesh(resolution, order)
-        dcoll = DiscretizationCollection(actx, mesh, order=order)
->>>>>>> ebfdf1f4
+        mesh = builder.get_mesh(resolution, test_order)
+        dcoll = make_discretization_collection(
+            actx, mesh, order=order,
+            discr_tag_to_group_factory=dtag_to_grp_fac)
+
         min_factors.append(
             actx.to_numpy(
                 op.nodal_min(dcoll, "vol", actx.thaw(dt_geometric_factors(dcoll))))
@@ -121,17 +107,12 @@
     assert np.all(np.isclose(ratios, 2))
 
     # Make sure it works with empty meshes
-<<<<<<< HEAD
     if not tpe:
-        mesh = builder.get_mesh(0, builder.mesh_order)
-        dcoll = make_discretization_collection(actx, mesh, order=order,
-                                               discr_tag_to_group_factory=dtag_to_grp_fac)
+        mesh = builder.get_mesh(0, order)
+        dcoll = make_discretization_collection(
+            actx, mesh, order=order,
+            discr_tag_to_group_factory=dtag_to_grp_fac)
         factors = actx.thaw(dt_geometric_factors(dcoll))  # noqa: F841
-=======
-    mesh = builder.get_mesh(0)
-    dcoll = DiscretizationCollection(actx, mesh, order=order)
-    factors = actx.thaw(dt_geometric_factors(dcoll))  # noqa: F841
->>>>>>> ebfdf1f4
 
 
 @pytest.mark.parametrize("name", ["interval", "box2d", "box3d"])
@@ -347,7 +328,7 @@
         print(f"{gfac=}")
         print(f"{ngfac=}")
 
-    assert False
+    # assert False
 
 # You can test individual routines by typing
 # $ python test_grudge.py 'test_routine()'
