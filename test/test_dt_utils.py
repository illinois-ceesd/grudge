__copyright__ = """
Copyright (C) 2021 University of Illinois Board of Trustees
"""

__license__ = """
Permission is hereby granted, free of charge, to any person obtaining a copy
of this software and associated documentation files (the "Software"), to deal
in the Software without restriction, including without limitation the rights
to use, copy, modify, merge, publish, distribute, sublicense, and/or sell
copies of the Software, and to permit persons to whom the Software is
furnished to do so, subject to the following conditions:

The above copyright notice and this permission notice shall be included in
all copies or substantial portions of the Software.

THE SOFTWARE IS PROVIDED "AS IS", WITHOUT WARRANTY OF ANY KIND, EXPRESS OR
IMPLIED, INCLUDING BUT NOT LIMITED TO THE WARRANTIES OF MERCHANTABILITY,
FITNESS FOR A PARTICULAR PURPOSE AND NONINFRINGEMENT. IN NO EVENT SHALL THE
AUTHORS OR COPYRIGHT HOLDERS BE LIABLE FOR ANY CLAIM, DAMAGES OR OTHER
LIABILITY, WHETHER IN AN ACTION OF CONTRACT, TORT OR OTHERWISE, ARISING FROM,
OUT OF OR IN CONNECTION WITH THE SOFTWARE OR THE USE OR OTHER DEALINGS IN
THE SOFTWARE.
"""

import numpy as np

from arraycontext import pytest_generate_tests_for_array_contexts

from grudge.array_context import (
    PytestPyOpenCLArrayContextFactory,
    PytestPytatoPyOpenCLArrayContextFactory,
)


pytest_generate_tests = pytest_generate_tests_for_array_contexts(
        [PytestPyOpenCLArrayContextFactory,
         PytestPytatoPyOpenCLArrayContextFactory])

<<<<<<< HEAD
# <<<<<<< HEAD
from grudge import make_discretization_collection
#
# =======
# from grudge import DiscretizationCollection
# >>>>>>> main

import grudge.op as op
=======
import logging
>>>>>>> 7181e8b9

import mesh_data
import pytest

import grudge.op as op
from grudge.discretization import make_discretization_collection


logger = logging.getLogger(__name__)
from meshmode import _acf  # noqa: F401


@pytest.mark.parametrize("name", ["interval", "box2d", "box3d"])
@pytest.mark.parametrize("tpe", [False, True])
def test_geometric_factors_regular_refinement(actx_factory, name, tpe):
    from grudge.dt_utils import dt_geometric_factors

    actx = actx_factory()

    # {{{ cases

    if name == "interval":
        if tpe:
            pytest.skip()
        builder = mesh_data.BoxMeshBuilder1D()
    elif name == "box2d":
        builder = mesh_data.BoxMeshBuilder2D(tpe=tpe)
    elif name == "box3d":
        builder = mesh_data.BoxMeshBuilder3D(tpe=tpe)

    else:
        raise ValueError(f"unknown geometry name: {name}")

    # }}}

    from meshmode.discretization.poly_element import \
        LegendreGaussLobattoTensorProductGroupFactory as Lgl
    test_order = 4
    order = None if tpe else test_order
    from grudge.dof_desc import DISCR_TAG_BASE
    dtag_to_grp_fac = {
        DISCR_TAG_BASE: Lgl(test_order)
    } if tpe else None

    min_factors = []
    for resolution in builder.resolutions:
<<<<<<< HEAD
        mesh = builder.get_mesh(resolution, test_order)
        dcoll = make_discretization_collection(
            actx, mesh, order=order,
            discr_tag_to_group_factory=dtag_to_grp_fac)

=======
        mesh = builder.get_mesh(resolution, order)
        dcoll = make_discretization_collection(actx, mesh, order=order)
>>>>>>> 7181e8b9
        min_factors.append(
            actx.to_numpy(
                op.nodal_min(dcoll, "vol", actx.thaw(dt_geometric_factors(dcoll))))
        )

    # Resolution is doubled each refinement, so the ratio of consecutive
    # geometric factors should satisfy: gfi+1 / gfi = 2
    min_factors = np.asarray(min_factors)
    ratios = min_factors[:-1] / min_factors[1:]
    assert np.all(np.isclose(ratios, 2))

    # Make sure it works with empty meshes
<<<<<<< HEAD
    if not tpe:
        mesh = builder.get_mesh(0, order)
        dcoll = make_discretization_collection(
            actx, mesh, order=order,
            discr_tag_to_group_factory=dtag_to_grp_fac)
        factors = actx.thaw(dt_geometric_factors(dcoll))  # noqa: F841
=======
    mesh = builder.get_mesh(0)
    dcoll = make_discretization_collection(actx, mesh, order=order)
    factors = actx.thaw(dt_geometric_factors(dcoll))  # noqa: F841
>>>>>>> 7181e8b9


@pytest.mark.parametrize("name", ["interval", "box2d", "box3d"])
def test_non_geometric_factors(actx_factory, name):
    from grudge.dt_utils import dt_non_geometric_factors

    actx = actx_factory()

    # {{{ cases

    if name == "interval":
        builder = mesh_data.BoxMeshBuilder1D()
    elif name == "box2d":
        builder = mesh_data.BoxMeshBuilder2D()
    elif name == "box3d":
        builder = mesh_data.BoxMeshBuilder3D()
    else:
        raise ValueError(f"unknown geometry name: {name}")

    # }}}

    factors = []
    degrees = list(range(1, 8))
    for degree in degrees:
        mesh = builder.get_mesh(1, degree)
        dcoll = make_discretization_collection(actx, mesh, order=degree)
        factors.append(min(dt_non_geometric_factors(dcoll)))

    # Crude estimate, factors should behave like 1/N**2
    factors = np.asarray(factors)
    lower_bounds = 1/(np.asarray(degrees)**2)
    upper_bounds = 6.295*lower_bounds

    assert all(lower_bounds <= factors)
    assert all(factors <= upper_bounds)


def test_build_jacobian(actx_factory):
    actx = actx_factory()
    import meshmode.mesh.generation as mgen

    mesh = mgen.generate_regular_rect_mesh(a=[0], b=[1], nelements_per_axis=(3,))
    assert mesh.dim == 1

    dcoll = make_discretization_collection(actx, mesh, order=1)

    def rhs(x):
        return 3*x**2 + 2*x + 5

    from pytools.obj_array import make_obj_array
    base_state = make_obj_array([dcoll.zeros(actx)+2])

    from grudge.tools import build_jacobian
    mat = build_jacobian(actx, rhs, base_state, 1e-5)

    assert np.array_equal(mat, np.diag(np.diag(mat)))
    assert np.allclose(np.diag(mat), 3*2*2 + 2)


@pytest.mark.parametrize("dim", [1, 2])
@pytest.mark.parametrize("degree", [2, 4])
@pytest.mark.parametrize("tpe", [False, True])
def test_wave_dt_estimate(actx_factory, dim, degree, tpe, visualize=False):

    actx = actx_factory()

    if tpe:
        if dim == 1:
            pytest.skip()

    # {{{ cases

    from meshmode.mesh import TensorProductElementGroup
    group_cls = TensorProductElementGroup if tpe else None

    import meshmode.mesh.generation as mgen

    a = [0, 0, 0]
    b = [1, 1, 1]
    mesh = mgen.generate_regular_rect_mesh(
            a=a[:dim], b=b[:dim],
            nelements_per_axis=(3,)*dim,
            group_cls=group_cls)

    assert mesh.dim == dim

<<<<<<< HEAD
    from meshmode.discretization.poly_element import \
        LegendreGaussLobattoTensorProductGroupFactory as Lgl

    from grudge.dof_desc import DISCR_TAG_BASE
    order = degree
    dtag_to_grp_fac = None
    if tpe:
        order = None
        dtag_to_grp_fac = {
            DISCR_TAG_BASE: Lgl(degree)
        }
    dcoll = make_discretization_collection(actx, mesh, order=order,
                                     discr_tag_to_group_factory=dtag_to_grp_fac)
=======
    dcoll = make_discretization_collection(actx, mesh, order=degree)
>>>>>>> 7181e8b9

    from grudge.models.wave import WeakWaveOperator
    wave_op = WeakWaveOperator(dcoll, c=1)
    rhs = actx.compile(
            lambda w: wave_op.operator(t=0, w=w))

    from pytools.obj_array import make_obj_array
    fields = make_obj_array([dcoll.zeros(actx) for i in range(dim+1)])

    from grudge.tools import build_jacobian
    mat = build_jacobian(actx, rhs, fields, 1)

    import numpy.linalg as la
    eigvals = la.eigvals(mat)

    assert (eigvals.real <= 1e-12).all()

    import sympy as sp
    from leap.rk import RK4MethodBuilder, stability_function
    stab_func = sp.lambdify(*stability_function(
        RK4MethodBuilder.a_explicit,
        RK4MethodBuilder.output_coeffs))

    dt_est = actx.to_numpy(wave_op.estimate_rk4_timestep(actx, dcoll))
    print(f"{dt_est=}")

    if visualize:
        re, im = np.mgrid[-4:1:30j, -5:5:30j]
        sf_grid = np.abs(stab_func(re+1j*im))

        import matplotlib.pyplot as plt
        plt.contour(re, im, sf_grid, [0.25, 0.5, 0.75, 0.9, 1, 1.1])
        plt.colorbar()
        plt.plot(dt_est * eigvals.real, dt_est * eigvals.imag, "x")
        plt.grid()
        plt.show()

    thresh = 1+1e-8
    max_stab = np.max(np.abs(stab_func(dt_est*eigvals)))
    assert max_stab < thresh, max_stab

    dt_factors = 2**np.linspace(0, 4, 40)[1:]
    stable_dt_factors = [
            dt_factor
            for dt_factor in dt_factors
            if np.max(np.abs(stab_func(dt_factor*dt_est*eigvals))) < thresh]

    if stable_dt_factors:
        print(f"Stable timestep is {max(stable_dt_factors):.2f}x the estimate")
    else:
        print("Stable timestep estimate appears to be sharp")
    assert not stable_dt_factors or max(stable_dt_factors) < 1.5, stable_dt_factors


@pytest.mark.parametrize("dim", [2])
@pytest.mark.parametrize("degree", [1, 2])
@pytest.mark.parametrize("tpe", [True])
def test_charlen(actx_factory, dim, degree, tpe, visualize=False):

    from grudge.dt_utils import (
        dt_geometric_factors,
        dt_non_geometric_factors,
        h_min_from_volume,
        h_max_from_volume
    )
    actx = actx_factory()

    if tpe:
        if dim == 1:
            pytest.skip()

    # {{{ cases

    from meshmode.mesh import TensorProductElementGroup
    group_cls = TensorProductElementGroup if tpe else None

    import meshmode.mesh.generation as mgen

    a = [0, 0, 0]
    b = [1, 1, 1]
    nels1d = [2, 3, 4]

    for nel1d in nels1d:
        print(f"{dim=},{nel1d=},{degree=}")
        mesh = mgen.generate_regular_rect_mesh(
            a=a[:dim], b=b[:dim],
            nelements_per_axis=(nel1d,)*dim,
            group_cls=group_cls)
        print(f"{mesh=}")
        assert mesh.dim == dim

        from meshmode.discretization.poly_element import \
            LegendreGaussLobattoTensorProductGroupFactory as Lgl

        from grudge.dof_desc import DISCR_TAG_BASE
        order = degree
        dtag_to_grp_fac = None
        if tpe:
            order = None
            dtag_to_grp_fac = {
                DISCR_TAG_BASE: Lgl(degree)
            }

        dcoll = make_discretization_collection(actx, mesh, order=order,
                                         discr_tag_to_group_factory=dtag_to_grp_fac)

        h_min = actx.to_numpy(h_min_from_volume(dcoll))
        h_max = actx.to_numpy(h_max_from_volume(dcoll))
        gfac = actx.to_numpy(dt_geometric_factors(dcoll))
        ngfac = dt_non_geometric_factors(dcoll)

        print(f"{h_min=}")
        print(f"{h_max=}")
        print(f"{gfac=}")
        print(f"{ngfac=}")

    # assert False


# You can test individual routines by typing
# $ python test_grudge.py 'test_routine()'
if __name__ == "__main__":
    import sys
    if len(sys.argv) > 1:
        exec(sys.argv[1])
    else:
        pytest.main([__file__])<|MERGE_RESOLUTION|>--- conflicted
+++ resolved
@@ -36,8 +36,6 @@
         [PytestPyOpenCLArrayContextFactory,
          PytestPytatoPyOpenCLArrayContextFactory])
 
-<<<<<<< HEAD
-# <<<<<<< HEAD
 from grudge import make_discretization_collection
 #
 # =======
@@ -45,9 +43,7 @@
 # >>>>>>> main
 
 import grudge.op as op
-=======
 import logging
->>>>>>> 7181e8b9
 
 import mesh_data
 import pytest
@@ -94,16 +90,11 @@
 
     min_factors = []
     for resolution in builder.resolutions:
-<<<<<<< HEAD
         mesh = builder.get_mesh(resolution, test_order)
         dcoll = make_discretization_collection(
             actx, mesh, order=order,
             discr_tag_to_group_factory=dtag_to_grp_fac)
 
-=======
-        mesh = builder.get_mesh(resolution, order)
-        dcoll = make_discretization_collection(actx, mesh, order=order)
->>>>>>> 7181e8b9
         min_factors.append(
             actx.to_numpy(
                 op.nodal_min(dcoll, "vol", actx.thaw(dt_geometric_factors(dcoll))))
@@ -116,18 +107,12 @@
     assert np.all(np.isclose(ratios, 2))
 
     # Make sure it works with empty meshes
-<<<<<<< HEAD
     if not tpe:
         mesh = builder.get_mesh(0, order)
         dcoll = make_discretization_collection(
             actx, mesh, order=order,
             discr_tag_to_group_factory=dtag_to_grp_fac)
         factors = actx.thaw(dt_geometric_factors(dcoll))  # noqa: F841
-=======
-    mesh = builder.get_mesh(0)
-    dcoll = make_discretization_collection(actx, mesh, order=order)
-    factors = actx.thaw(dt_geometric_factors(dcoll))  # noqa: F841
->>>>>>> 7181e8b9
 
 
 @pytest.mark.parametrize("name", ["interval", "box2d", "box3d"])
@@ -214,7 +199,6 @@
 
     assert mesh.dim == dim
 
-<<<<<<< HEAD
     from meshmode.discretization.poly_element import \
         LegendreGaussLobattoTensorProductGroupFactory as Lgl
 
@@ -226,11 +210,8 @@
         dtag_to_grp_fac = {
             DISCR_TAG_BASE: Lgl(degree)
         }
-    dcoll = make_discretization_collection(actx, mesh, order=order,
-                                     discr_tag_to_group_factory=dtag_to_grp_fac)
-=======
-    dcoll = make_discretization_collection(actx, mesh, order=degree)
->>>>>>> 7181e8b9
+    dcoll = make_discretization_collection(
+        actx, mesh, order=order, discr_tag_to_group_factory=dtag_to_grp_fac)
 
     from grudge.models.wave import WeakWaveOperator
     wave_op = WeakWaveOperator(dcoll, c=1)
