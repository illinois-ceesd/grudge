--- conflicted
+++ resolved
@@ -19,20 +19,17 @@
 OUT OF OR IN CONNECTION WITH THE SOFTWARE OR THE USE OR OTHER DEALINGS IN
 THE SOFTWARE.
 """
-
-
-<<<<<<< HEAD
-from meshmode.mesh.processing import affine_map
-from meshmode.discretization.poly_element import (
-    InterpolatoryEdgeClusteredGroupFactory, QuadratureGroupFactory)
-=======
 import logging
 
->>>>>>> 7181e8b9
 import numpy as np
 import pytest
 
+from meshmode.mesh import (
+    SimplexElementGroup,
+    TensorProductElementGroup
+)
 import meshmode.mesh.generation as mgen
+from meshmode.mesh.processing import affine_map
 from arraycontext import pytest_generate_tests_for_array_contexts
 from meshmode.discretization.poly_element import (
     InterpolatoryEdgeClusteredGroupFactory,
@@ -41,19 +38,11 @@
 from meshmode.mesh import BTAG_ALL
 from pytools.obj_array import make_obj_array
 
-<<<<<<< HEAD
-from grudge import op, geometry as geo, DiscretizationCollection
-from grudge.discretization import make_discretization_collection
-from grudge.dof_desc import (DISCR_TAG_BASE, DISCR_TAG_QUAD, DTAG_VOLUME_ALL,
-    DOFDesc, as_dofdesc)
-
-from meshmode.mesh import SimplexElementGroup, TensorProductElementGroup
-
-import pytest
-
-=======
-from grudge import geometry, op
->>>>>>> 7181e8b9
+from grudge import (
+    geometry as geo,
+    op,
+    DiscretizationCollection,
+)
 from grudge.array_context import PytestPyOpenCLArrayContextFactory
 from grudge.discretization import make_discretization_collection
 from grudge.dof_desc import (
@@ -310,7 +299,7 @@
             from meshmode.discretization.poly_element import \
                     LegendreGaussLobattoTensorProductGroupFactory as LGL
 
-            dcoll = DiscretizationCollection(
+            dcoll = make_discretization_collection(
                 actx,
                 mesh,
                 discr_tag_to_group_factory={
@@ -323,7 +312,6 @@
             raise AssertionError('Expecting TensorProductElementGroup or '
                                  f'SimplexElementGroup. Found {group_cls}')
 
-<<<<<<< HEAD
         alpha = 0.3
         rot_mat = np.array([
                 [np.cos(alpha), np.sin(alpha), 0],
@@ -332,12 +320,8 @@
         ])[:dim, :dim]
 
         mesh = affine_map(mesh, A=rot_mat)
-        def f(x):
-=======
-        dcoll = make_discretization_collection(actx, mesh, order=order)
 
         def f(x, dcoll=dcoll):
->>>>>>> 7181e8b9
             result = make_obj_array([dcoll.zeros(actx) + (i+1) for i in range(dim)])
             for i in range(dim-1):
                 result = result * actx.np.sin(np.pi*x[i])
