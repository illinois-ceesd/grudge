--- conflicted
+++ resolved
@@ -117,32 +117,22 @@
     group_cls = None
     a = (-0.5, -0.5, -0.5)
     b = (+0.5, +0.5, +0.5)
+    tpe: bool
 
-<<<<<<< HEAD
+    def __init__(self, tpe=False):
+        self.tpe = tpe
+
     def get_mesh(self, resolution, mesh_order=None):
         if mesh_order is None:
             mesh_order = self.mesh_order
-=======
-    tpe: bool
-
-    def __init__(self, tpe=False):
-        self._tpe = tpe
-
-    def get_mesh(self, resolution, mesh_order=4):
->>>>>>> 3502174a
         if not isinstance(resolution, (list, tuple)):
             resolution = (resolution,) * self.ambient_dim
         from meshmode.mesh import TensorProductElementGroup
-        group_cls = TensorProductElementGroup if self._tpe else None
+        group_cls = TensorProductElementGroup if self.tpe else None
         return mgen.generate_regular_rect_mesh(
                 a=self.a, b=self.b,
                 nelements_per_axis=resolution,
-<<<<<<< HEAD
-                group_cls=self.group_cls,
-                order=mesh_order)
-=======
-                order=mesh_order, group_cls=group_cls)
->>>>>>> 3502174a
+                group_cls=group_cls, order=mesh_order)
 
 
 class BoxMeshBuilder1D(_BoxMeshBuilderBase):
@@ -151,7 +141,9 @@
     def __init__(self, tpe=False):
         if tpe:
             self.group_cls = TensorProductElementGroup
-
+        else:
+            tpe = False
+        self.tpe = tpe
 
 class BoxMeshBuilder2D(_BoxMeshBuilderBase):
     ambient_dim = 2
@@ -159,6 +151,9 @@
     def __init__(self, tpe=False):
         if tpe:
             self.group_cls = TensorProductElementGroup
+        else:
+            tpe = False
+        self.tpe = tpe
 
 
 class BoxMeshBuilder3D(_BoxMeshBuilderBase):
@@ -167,7 +162,9 @@
     def __init__(self, tpe=False):
         if tpe:
             self.group_cls = TensorProductElementGroup
-
+        else:
+            tpe = False
+        self.tpe = tpe
 
 class WarpedRectMeshBuilder(MeshBuilder):
     resolutions: ClassVar[Sequence[Hashable]] = [4, 6, 8]
