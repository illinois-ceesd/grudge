from abc import ABC, abstractmethod
from typing import ClassVar, Hashable, Optional, Sequence

import numpy as np

import meshmode.mesh.generation as mgen
<<<<<<< HEAD
from meshmode.mesh import TensorProductElementGroup
=======
from meshmode.mesh import Mesh
from meshmode.mesh.io import read_gmsh
>>>>>>> 7181e8b9


class MeshBuilder(ABC):
    resolutions: ClassVar[Sequence[Hashable]]
    ambient_dim: ClassVar[int]

    @abstractmethod
    def get_mesh(
             self,
             resolution: Hashable,
             mesh_order: Optional[int] = None
         ) -> Mesh:
        ...


class _GmshMeshBuilder(MeshBuilder):
    resolutions: ClassVar[Sequence[Hashable]] = [None]

    def __init__(self, filename: str) -> None:
        self._mesh_fn = filename

    def get_mesh(self, resolution, mesh_order=None) -> Mesh:
        assert resolution is None
        assert mesh_order is None
        return read_gmsh(self._mesh_fn, force_ambient_dim=self.ambient_dim)


class GmshMeshBuilder2D(_GmshMeshBuilder):
    ambient_dim = 2


class GmshMeshBuilder3D(_GmshMeshBuilder):
    ambient_dim = 3


class Curve2DMeshBuilder(MeshBuilder):
    ambient_dim = 2
    resolutions: ClassVar[Sequence[Hashable]] = [16, 32, 64, 128]

    def get_mesh(self, resolution, mesh_order=None):
        if mesh_order is None:
            mesh_order = 4
        return mgen.make_curve_mesh(
                self.curve_fn,      # pylint: disable=no-member
                np.linspace(0.0, 1.0, resolution + 1),
                mesh_order)


class EllipseMeshBuilder(Curve2DMeshBuilder):
    def __init__(self, radius=3.1, aspect_ratio=2):
        self.radius = radius
        self.aspect_ratio = aspect_ratio

    @property
    def curve_fn(self):
        return lambda t: self.radius * mgen.ellipse(self.aspect_ratio, t)


class StarfishMeshBuilder(Curve2DMeshBuilder):
    narms = 5
    amplitude = 0.25

    @property
    def curve_fn(self):
        return mgen.NArmedStarfish(self.narms, self.amplitude)


class SphereMeshBuilder(MeshBuilder):
    ambient_dim = 3

    resolutions: ClassVar[Sequence[Hashable]] = [0, 1, 2, 3]

    radius: float

    def __init__(self, radius=1):
        self.radius = radius

    def get_mesh(self, resolution, mesh_order=4):
        from meshmode.mesh.generation import generate_sphere
        return generate_sphere(self.radius, order=mesh_order,
                uniform_refinement_rounds=resolution)


class SpheroidMeshBuilder(MeshBuilder):
    ambient_dim = 3

    resolutions: ClassVar[Sequence[Hashable]] = [0, 1, 2, 3]

    radius: float
    aspect_ratio: float

    def __init__(self, radius=1, aspect_ratio=2):
        self.radius = radius
        self.aspect_ratio = aspect_ratio

    def get_mesh(self, resolution, mesh_order=4):
        from meshmode.mesh.generation import generate_sphere
        mesh = generate_sphere(self.radius, order=mesh_order,
                uniform_refinement_rounds=resolution)

        from meshmode.mesh.processing import affine_map
        return affine_map(mesh, A=np.diag([1.0, 1.0, self.aspect_ratio]))


class _BoxMeshBuilderBase(MeshBuilder):
    resolutions: ClassVar[Sequence[Hashable]] = [4, 8, 16]
    mesh_order = 1
    group_cls = None
    a = (-0.5, -0.5, -0.5)
    b = (+0.5, +0.5, +0.5)

    def get_mesh(self, resolution, mesh_order=None):
        if mesh_order is None:
            mesh_order = self.mesh_order
        if not isinstance(resolution, (list, tuple)):
            resolution = (resolution,) * self.ambient_dim

        return mgen.generate_regular_rect_mesh(
                a=self.a, b=self.b,
                nelements_per_axis=resolution,
                group_cls=self.group_cls,
                order=mesh_order)


class BoxMeshBuilder1D(_BoxMeshBuilderBase):
    ambient_dim = 1

    def __init__(self, tpe=False):
        if tpe:
            self.group_cls = TensorProductElementGroup


class BoxMeshBuilder2D(_BoxMeshBuilderBase):
    ambient_dim = 2

    def __init__(self, tpe=False):
        if tpe:
            self.group_cls = TensorProductElementGroup


class BoxMeshBuilder3D(_BoxMeshBuilderBase):
    ambient_dim = 3

    def __init__(self, tpe=False):
        if tpe:
            self.group_cls = TensorProductElementGroup


class WarpedRectMeshBuilder(MeshBuilder):
    resolutions: ClassVar[Sequence[Hashable]] = [4, 6, 8]

    def __init__(self, dim):
        self.dim = dim

    def get_mesh(self, resolution, mesh_order=4):
        return mgen.generate_warped_rect_mesh(
                dim=self.dim, order=4, nelements_side=6)<|MERGE_RESOLUTION|>--- conflicted
+++ resolved
@@ -4,12 +4,9 @@
 import numpy as np
 
 import meshmode.mesh.generation as mgen
-<<<<<<< HEAD
-from meshmode.mesh import TensorProductElementGroup
-=======
 from meshmode.mesh import Mesh
 from meshmode.mesh.io import read_gmsh
->>>>>>> 7181e8b9
+from meshmode.mesh import TensorProductElementGroup
 
 
 class MeshBuilder(ABC):
