__copyright__ = """
Copyright (C) 2015 Andreas Kloeckner
Copyright (C) 2021 University of Illinois Board of Trustees
"""

__license__ = """
Permission is hereby granted, free of charge, to any person obtaining a copy
of this software and associated documentation files (the "Software"), to deal
in the Software without restriction, including without limitation the rights
to use, copy, modify, merge, publish, distribute, sublicense, and/or sell
copies of the Software, and to permit persons to whom the Software is
furnished to do so, subject to the following conditions:

The above copyright notice and this permission notice shall be included in
all copies or substantial portions of the Software.

THE SOFTWARE IS PROVIDED "AS IS", WITHOUT WARRANTY OF ANY KIND, EXPRESS OR
IMPLIED, INCLUDING BUT NOT LIMITED TO THE WARRANTIES OF MERCHANTABILITY,
FITNESS FOR A PARTICULAR PURPOSE AND NONINFRINGEMENT. IN NO EVENT SHALL THE
AUTHORS OR COPYRIGHT HOLDERS BE LIABLE FOR ANY CLAIM, DAMAGES OR OTHER
LIABILITY, WHETHER IN AN ACTION OF CONTRACT, TORT OR OTHERWISE, ARISING FROM,
OUT OF OR IN CONNECTION WITH THE SOFTWARE OR THE USE OR OTHER DEALINGS IN
THE SOFTWARE.
"""

import logging

import mesh_data
import numpy as np
import numpy.linalg as la
import pytest

import meshmode.mesh.generation as mgen
from arraycontext import pytest_generate_tests_for_array_contexts
from meshmode import _acf  # noqa: F401
from meshmode.discretization.poly_element import (
    InterpolatoryEdgeClusteredGroupFactory,
    QuadratureGroupFactory,
)
from meshmode.dof_array import flat_norm
from meshmode.mesh import TensorProductElementGroup
from pytools.obj_array import flat_obj_array

from grudge import dof_desc, geometry, op
from grudge.array_context import PytestPyOpenCLArrayContextFactory
from grudge.discretization import make_discretization_collection


logger = logging.getLogger(__name__)
pytest_generate_tests = pytest_generate_tests_for_array_contexts(
        [PytestPyOpenCLArrayContextFactory])


# {{{ mass operator trig integration

@pytest.mark.parametrize("tpe", [True, False])
@pytest.mark.parametrize("ambient_dim", [1, 2, 3])
@pytest.mark.parametrize("use_overint", [False, True])
def test_mass_mat_trig(actx_factory, tpe, ambient_dim, use_overint):
    """Check the integral of some trig functions on an interval using the mass
    matrix.
    """
    actx = actx_factory()

    nel_1d = 16
    order = 4

    a = -4.0 * np.pi
    b = +9.0 * np.pi

    true_integral = 13*np.pi/2 * (b - a)**(ambient_dim - 1)
    discr_tag = dof_desc.DISCR_TAG_QUAD if use_overint else dof_desc.DISCR_TAG_BASE

<<<<<<< HEAD
=======
    from meshmode.discretization.poly_element import QuadratureSimplexGroupFactory

>>>>>>> 7181e8b9
    dd_quad = dof_desc.DOFDesc(dof_desc.DTAG_VOLUME_ALL, discr_tag)
    discr_order = order
    if discr_tag is dof_desc.DISCR_TAG_BASE:
        discr_tag_to_group_factory = {}
    else:
        discr_order = None
        discr_tag_to_group_factory = {
            dof_desc.DISCR_TAG_BASE: InterpolatoryEdgeClusteredGroupFactory(order),
            dof_desc.DISCR_TAG_QUAD: QuadratureGroupFactory(order=2*order)
        }

    mesh = mgen.generate_regular_rect_mesh(
            a=(a,)*ambient_dim, b=(b,)*ambient_dim,
            nelements_per_axis=(nel_1d,)*ambient_dim, order=1)
<<<<<<< HEAD
    dcoll = DiscretizationCollection(
        actx, mesh, order=discr_order,
=======
    dcoll = make_discretization_collection(
        actx, mesh, order=order,
>>>>>>> 7181e8b9
        discr_tag_to_group_factory=discr_tag_to_group_factory
    )

    def f(x):
        return actx.np.sin(x[0])**2

    volm_disc = dcoll.discr_from_dd(dof_desc.DD_VOLUME_ALL)
    x_volm = actx.thaw(volm_disc.nodes())
    f_volm = f(x_volm)
    ones_volm = volm_disc.zeros(actx) + 1

    quad_disc = dcoll.discr_from_dd(dd_quad)
    x_quad = actx.thaw(quad_disc.nodes())
    f_quad = f(x_quad)
    ones_quad = quad_disc.zeros(actx) + 1

    mop_1 = op.mass(dcoll, dd_quad, f_quad)
    num_integral_1 = op.nodal_sum(
        dcoll, dof_desc.DD_VOLUME_ALL, ones_volm * mop_1
    )

    err_1 = abs(num_integral_1 - true_integral)
    assert err_1 < 2e-9, err_1

    mop_2 = op.mass(dcoll, dd_quad, ones_quad)
    num_integral_2 = op.nodal_sum(dcoll, dof_desc.DD_VOLUME_ALL, f_volm * mop_2)

    err_2 = abs(num_integral_2 - true_integral)
    assert err_2 < 2e-9, err_2

    if discr_tag is dof_desc.DISCR_TAG_BASE:
        # NOTE: `integral` always makes a square mass matrix and
        # `QuadratureSimplexGroupFactory` does not have a `mass_matrix` method.
        num_integral_3 = op.nodal_sum(dcoll, dof_desc.DD_VOLUME_ALL, f_quad * mop_2)
        err_3 = abs(num_integral_3 - true_integral)
        assert err_3 < 5e-10, err_3

# }}}


# {{{ mass operator on surface

def _ellipse_surface_area(radius, aspect_ratio):
    # https://docs.scipy.org/doc/scipy/reference/generated/scipy.special.ellipe.html
    eccentricity = 1.0 - (1/aspect_ratio)**2

    if abs(aspect_ratio - 2.0) < 1.0e-14:
        # NOTE: hardcoded value so we don't need scipy for the test
        ellip_e = 1.2110560275684594
    else:
        from scipy.special import ellipe  # pylint: disable=no-name-in-module

        ellip_e = ellipe(eccentricity)

    return 4.0 * radius * ellip_e


def _spheroid_surface_area(radius, aspect_ratio):
    # https://en.wikipedia.org/wiki/Ellipsoid#Surface_area
    a = 1.0
    c = aspect_ratio

    if a < c:
        e = np.sqrt(1.0 - (a/c)**2)
        return 2.0 * np.pi * radius**2 * (1.0 + (c/a) / e * np.arcsin(e))
    else:
        e = np.sqrt(1.0 - (c/a)**2)
        return 2.0 * np.pi * radius**2 * (1 + (c/a)**2 / e * np.arctanh(e))


@pytest.mark.parametrize("tpe", [True, False])
@pytest.mark.parametrize("name", [
    "2-1-ellipse", "spheroid", "box2d", "box3d"
    ])
def test_mass_surface_area(actx_factory, tpe, name):
    actx = actx_factory()

    # {{{ cases

    order = 4

    if name == "2-1-ellipse":
        if tpe:
            pytest.skip()
        builder = mesh_data.EllipseMeshBuilder(radius=3.1, aspect_ratio=2.0)
        surface_area = _ellipse_surface_area(builder.radius, builder.aspect_ratio)
    elif name == "spheroid":
        if tpe:
            pytest.skip()
        builder = mesh_data.SpheroidMeshBuilder()
        surface_area = _spheroid_surface_area(builder.radius, builder.aspect_ratio)
    elif name == "box2d":
        builder = mesh_data.BoxMeshBuilder2D(tpe)
        surface_area = 1.0
    elif name == "box3d":
        builder = mesh_data.BoxMeshBuilder3D(tpe)
        surface_area = 1.0
    else:
        raise ValueError(f"unknown geometry name: {name}")

    # }}}

    # {{{ convergence

    from pytools.convergence import EOCRecorder

    eoc = EOCRecorder()

    for resolution in builder.resolutions:
        mesh = builder.get_mesh(resolution, order)
        dcoll = make_discretization_collection(actx, mesh, order=order)
        volume_discr = dcoll.discr_from_dd(dof_desc.DD_VOLUME_ALL)

        logger.info("ndofs:     %d", volume_discr.ndofs)
        logger.info("nelements: %d", volume_discr.mesh.nelements)

        # {{{ compute surface area

        dd = dof_desc.DD_VOLUME_ALL
        ones_volm = volume_discr.zeros(actx) + 1
        approx_surface_area = actx.to_numpy(op.integral(dcoll, dd, ones_volm))

        logger.info(
            f"surface: got {approx_surface_area:.5e} / expected {surface_area:.5e}")  # noqa: G004
        area_error = abs(approx_surface_area - surface_area) / abs(surface_area)

        # }}}

        # compute max element size
        from grudge.dt_utils import h_max_from_volume

        h_max = h_max_from_volume(dcoll)

        eoc.add_data_point(actx.to_numpy(h_max), area_error)

    # }}}

    logger.info("surface area error\n%s", str(eoc))

    assert eoc.max_error() < 3e-13 or eoc.order_estimate() > order

# }}}


# {{{ mass inverse

@pytest.mark.parametrize("name", [
    "2-1-ellipse",
    "spheroid",
    "warped_rect2",
    "warped_rect3",
    "gh-339-1",
    "gh-339-4",
    ])
def test_mass_operator_inverse(actx_factory, name):
    actx = actx_factory()

    # {{{ cases

    order = 4
    overintegrate = False

    if name == "2-1-ellipse":
        # curve
        builder = mesh_data.EllipseMeshBuilder(radius=3.1, aspect_ratio=2.0)
    elif name == "spheroid":
        # surface
        builder = mesh_data.SpheroidMeshBuilder()
    elif name.startswith("warped_rect"):
        builder = mesh_data.WarpedRectMeshBuilder(dim=int(name[-1]))
    elif name == "gh-339-1":
        builder = mesh_data.GmshMeshBuilder3D("gh-339.msh")
        order = 1
        # NOTE: We're definitely not evaluating the bilinear forms accurately
        # in that case, the mappings are very non-constant.
        # It's kind of surprising that WADG manages to make a 15-digit inverse,
        # but empirically it seems to.
    elif name == "gh-339-1-overint":
        builder = mesh_data.GmshMeshBuilder3D("gh-339.msh")
        order = 1
        overintegrate = True
    elif name == "gh-339-4":
        builder = mesh_data.GmshMeshBuilder3D("gh-339.msh")
    else:
        raise ValueError(f"unknown geometry name: {name}")

    # }}}

    # {{{ inv(m) @ m == id

    from pytools.convergence import EOCRecorder

    eoc = EOCRecorder()

    for resolution in builder.resolutions:
        mesh = builder.get_mesh(resolution)
        dcoll = make_discretization_collection(
                       actx, mesh, discr_tag_to_group_factory={
                           dof_desc.DISCR_TAG_BASE: (
                               InterpolatoryEdgeClusteredGroupFactory(order)),
                           dof_desc.DISCR_TAG_QUAD: (
                               QuadratureGroupFactory(order))
                       })
        volume_discr = dcoll.discr_from_dd(dof_desc.DD_VOLUME_ALL)

        logger.info("ndofs:     %d", volume_discr.ndofs)
        logger.info("nelements: %d", volume_discr.mesh.nelements)

        # {{{ compute inverse mass

        def f(x):
            return actx.np.cos(4.0 * x[0])

        x_volm = actx.thaw(volume_discr.nodes())
        f_volm = f(x_volm)
        if not overintegrate:
            dd = dof_desc.DD_VOLUME_ALL
            f_inv = op.inverse_mass(
                dcoll, op.mass(dcoll, dd, f_volm)
            )
        else:
            dd_base_vol = dof_desc.as_dofdesc(
                                dof_desc.DTAG_VOLUME_ALL, dof_desc.DISCR_TAG_BASE)
            dd_quad_vol = dof_desc.as_dofdesc(
                                dof_desc.DTAG_VOLUME_ALL, dof_desc.DISCR_TAG_QUAD)
            f_inv = op.inverse_mass(
                dcoll, op.mass(dcoll, dd_quad_vol,
                               op.project(dcoll, dd_base_vol, dd_quad_vol, f_volm)))

        inv_error = actx.to_numpy(
                op.norm(dcoll, f_volm - f_inv, 2) / op.norm(dcoll, f_volm, 2))

        # }}}

        # compute max element size
        from grudge.dt_utils import h_max_from_volume

        h_max = h_max_from_volume(dcoll)

        eoc.add_data_point(actx.to_numpy(h_max), inv_error)

    logger.info("inverse mass error\n%s", str(eoc))

    # NOTE: both cases give 1.0e-16-ish at the moment, but just to be on the
    # safe side, choose a slightly larger tolerance
    assert eoc.max_error() < 1.0e-14

    # }}}

# }}}


# {{{ surface face normal orthogonality

@pytest.mark.parametrize("mesh_name", ["2-1-ellipse", "spheroid"])
def test_face_normal_surface(actx_factory, mesh_name):
    """Check that face normals are orthogonal to the surface normal"""
    actx = actx_factory()

    # {{{ geometry

    if mesh_name == "2-1-ellipse":
        builder = mesh_data.EllipseMeshBuilder(radius=3.1, aspect_ratio=2.0)
    elif mesh_name == "spheroid":
        builder = mesh_data.SpheroidMeshBuilder()
    else:
        raise ValueError(f"unknown mesh name: {mesh_name}")

    order = 4
    mesh = builder.get_mesh(builder.resolutions[0], order)
    dcoll = make_discretization_collection(actx, mesh, order=order)

    volume_discr = dcoll.discr_from_dd(dof_desc.DD_VOLUME_ALL)
    logger.info("ndofs:    %d", volume_discr.ndofs)
    logger.info("nelements: %d", volume_discr.mesh.nelements)

    # }}}

    # {{{ Compute surface and face normals
    from meshmode.discretization.connection import FACE_RESTR_INTERIOR

    dv = dof_desc.DD_VOLUME_ALL
    df = dof_desc.as_dofdesc(FACE_RESTR_INTERIOR)

    ambient_dim = mesh.ambient_dim

    surf_normal = op.project(
        dcoll, dv, df,
        geometry.normal(actx, dcoll, dd=dv)
    )
    surf_normal = surf_normal / actx.np.sqrt(sum(surf_normal**2))

    face_normal_i = geometry.normal(actx, dcoll, df)
    face_normal_e = dcoll.opposite_face_connection(
            dof_desc.BoundaryDomainTag(
                dof_desc.FACE_RESTR_INTERIOR, dof_desc.VTAG_ALL)
            )(face_normal_i)

    if ambient_dim == 3:
        # NOTE: there's only one face tangent in 3d
        face_tangent = (
            geometry.pseudoscalar(actx, dcoll, dd=df)
            / geometry.area_element(actx, dcoll, dd=df)
        ).as_vector(dtype=object)

    # }}}

    # {{{ checks

    def _eval_error(x):
        return op.norm(dcoll, x, np.inf, dd=df)

    rtol = 1.0e-14

    # check interpolated surface normal is orthogonal to face normal
    error = _eval_error(surf_normal.dot(face_normal_i))
    logger.info("error[n_dot_i]:    %.5e", error)
    assert error < rtol

    # check angle between two neighboring elements
    error = _eval_error(face_normal_i.dot(face_normal_e) + 1.0)
    logger.info("error[i_dot_e]:    %.5e", error)
    assert error > rtol

    # check orthogonality with face tangent
    if ambient_dim == 3:
        error = _eval_error(face_tangent.dot(face_normal_i))
        logger.info("error[t_dot_i]:  %.5e", error)
        assert error < 5 * rtol

    # }}}

# }}}


# {{{ diff operator

@pytest.mark.parametrize("dim", [1, 2, 3])
def test_tri_diff_mat(actx_factory, dim, order=4):
    """Check differentiation matrix along the coordinate axes on a disk

    Uses sines as the function to differentiate.
    """

    actx = actx_factory()

    from pytools.convergence import EOCRecorder
    axis_eoc_recs = [EOCRecorder() for axis in range(dim)]

    def f(x, axis):
        return actx.np.sin(3*x[axis])

    def df(x, axis):
        return 3*actx.np.cos(3*x[axis])

    for n in [4, 8, 16]:
        mesh = mgen.generate_regular_rect_mesh(a=(-0.5,)*dim, b=(0.5,)*dim,
                nelements_per_axis=(n,)*dim, order=4)

        dcoll = make_discretization_collection(actx, mesh, order=4)
        volume_discr = dcoll.discr_from_dd(dof_desc.DD_VOLUME_ALL)
        x = actx.thaw(volume_discr.nodes())

        for axis in range(dim):
            df_num = op.local_grad(dcoll, f(x, axis))[axis]
            df_volm = df(x, axis)

            linf_error = flat_norm(df_num - df_volm, ord=np.inf)
            axis_eoc_recs[axis].add_data_point(1/n, actx.to_numpy(linf_error))

    for axis, eoc_rec in enumerate(axis_eoc_recs):
        logger.info("axis %d\n%s", axis, eoc_rec)
        assert eoc_rec.order_estimate() > order - 0.25

# }}}


# {{{ divergence theorem

@pytest.mark.parametrize(
             "case", ["circle", "tp_box2", "tp_box3", "gh-403", "gh-339"])
def test_gauss_theorem(actx_factory, case, visualize=False):
    """Verify Gauss's theorem explicitly on a mesh"""

    pytest.importorskip("meshpy")

    order = 2
    use_overint = False

    if case == "circle":
        from meshpy.geometry import GeometryBuilder, make_circle
        from meshpy.triangle import MeshInfo, build

        geob = GeometryBuilder()
        geob.add_geometry(*make_circle(1))
        mesh_info = MeshInfo()
        geob.set(mesh_info)

        mesh_info = build(mesh_info)

        from meshmode.mesh.io import from_meshpy
        mesh = from_meshpy(mesh_info, order=1)

    elif case == "gh-403":
        # https://github.com/inducer/meshmode/issues/403
        from meshmode.mesh.io import read_gmsh
        mesh = read_gmsh("gh-403.msh")

    elif case == "gh-339":
        # https://github.com/inducer/grudge/issues/339
        from meshmode.mesh.io import read_gmsh
        mesh = read_gmsh("gh-339.msh")
        order = 1
        use_overint = True

    elif case.startswith("tp_box"):
        dim = int(case[-1])
        mesh = mgen.generate_regular_rect_mesh(
                a=(-0.5,)*dim,
                b=(0.5,)*dim,
                nelements_per_axis=(4,)*dim,
                group_cls=TensorProductElementGroup)

    else:
        raise ValueError(f"unknown case: {case}")

    from meshmode.mesh import BTAG_ALL

    actx = actx_factory()

    dcoll = make_discretization_collection(
               actx, mesh, discr_tag_to_group_factory={
                   dof_desc.DISCR_TAG_BASE: (
                       InterpolatoryEdgeClusteredGroupFactory(order)),
                   dof_desc.DISCR_TAG_QUAD: (
                       QuadratureGroupFactory(order))
               })
    volm_disc = dcoll.discr_from_dd(dof_desc.DD_VOLUME_ALL)
    x_volm = actx.thaw(volm_disc.nodes())

    def f(x):
        if len(x) == 3:
            x0, x1, x2 = x
        elif len(x) == 2:
            x0, x1 = x
            x2 = 0
        else:
            raise ValueError("unsupported dimensionality")

        return flat_obj_array(
            actx.np.sin(3*x0) + actx.np.cos(3*x1) + 2*actx.np.cos(2*x2),
            actx.np.sin(2*x0) + actx.np.cos(x1) + 4*actx.np.cos(0.5*x2),
            actx.np.sin(1*x0) + actx.np.cos(2*x1) + 3*actx.np.cos(0.8*x2),
        )[:dcoll.ambient_dim]

    f_volm = f(x_volm)

    if not use_overint:
        div_f = op.local_div(dcoll, f_volm)
        int_1 = op.integral(dcoll, "vol", div_f)

        prj_f = op.project(dcoll, "vol", BTAG_ALL, f_volm)
        normal = geometry.normal(actx, dcoll, BTAG_ALL)
        f_dot_n = prj_f.dot(normal)
        int_2 = op.integral(dcoll, BTAG_ALL, f_dot_n)
    else:
        dd_base_vol = dof_desc.as_dofdesc(
                            dof_desc.DTAG_VOLUME_ALL, dof_desc.DISCR_TAG_BASE)
        dd_quad_vol = dof_desc.as_dofdesc(
                            dof_desc.DTAG_VOLUME_ALL, dof_desc.DISCR_TAG_QUAD)
        dd_quad_bd = dof_desc.as_dofdesc(BTAG_ALL, dof_desc.DISCR_TAG_QUAD)

        div_f = op.local_div(
                 dcoll, dd_quad_vol,
                 op.project(dcoll, dd_base_vol, dd_quad_vol, f_volm))
        int_1 = op.integral(dcoll, dd_quad_vol, div_f)

        prj_f = op.project(dcoll, "vol", dd_quad_bd, f_volm)
        normal = geometry.normal(actx, dcoll, dd_quad_bd)
        f_dot_n = prj_f.dot(normal)
        int_2 = op.integral(dcoll, dd_quad_bd, f_dot_n)

    if visualize:
        from grudge.shortcuts import make_boundary_visualizer, make_visualizer

        vis = make_visualizer(dcoll)
        bvis = make_boundary_visualizer(dcoll)

        vis.write_vtk_file(
            f"gauss-thm-{case}-vol.vtu", [("div_f", div_f),])
        bvis.write_vtk_file(
            f"gauss-thm-{case}-bdry.vtu", [
                ("f_dot_n", f_dot_n),
                ("normal", normal),
            ])

    assert abs(int_1 - int_2) < 1e-13


@pytest.mark.parametrize("mesh_name", ["2-1-ellipse", "2-1-spheroid"])
def test_surface_divergence_theorem(actx_factory, mesh_name, visualize=False):
    r"""Check the surface divergence theorem.

        .. math::

            \int_Sigma \phi \nabla_i f_i =
            \int_\Sigma \nabla_i \phi f_i +
            \int_\Sigma \kappa \phi f_i n_i +
            \int_{\partial \Sigma} \phi f_i m_i

        where :math:`n_i` is the surface normal and :class:`m_i` is the
        face normal (which should be orthogonal to both the surface normal
        and the face tangent).
    """
    actx = actx_factory()

    # {{{ cases

    if mesh_name == "2-1-ellipse":
        builder = mesh_data.EllipseMeshBuilder(radius=3.1, aspect_ratio=2.0)
    elif mesh_name == "2-1-spheroid":
        builder = mesh_data.SpheroidMeshBuilder(radius=3.1, aspect_ratio=2.0)
    elif mesh_name == "circle":
        builder = mesh_data.EllipseMeshBuilder(radius=1.0, aspect_ratio=1.0)
    elif mesh_name == "starfish":
        builder = mesh_data.StarfishMeshBuilder()
    elif mesh_name == "sphere":
        builder = mesh_data.SphereMeshBuilder(radius=1.0)
    else:
        raise ValueError(f"unknown mesh name: {mesh_name}")

    # }}}

    # {{{ convergence

    def f(x):
        return flat_obj_array(
            actx.np.sin(3*x[1]) + actx.np.cos(3*x[0]) + 1.0,
            actx.np.sin(2*x[0]) + actx.np.cos(x[1]),
            3.0 * actx.np.cos(x[0] / 2) + actx.np.cos(x[1]),
        )[:ambient_dim]

    from pytools.convergence import EOCRecorder
    eoc_global = EOCRecorder()
    eoc_local = EOCRecorder()

    theta = np.pi / 3.33
    ambient_dim = builder.ambient_dim
    if ambient_dim == 2:
        mesh_rotation = np.array([
            [np.cos(theta), -np.sin(theta)],
            [np.sin(theta), np.cos(theta)],
            ])
    else:
        mesh_rotation = np.array([
            [1.0, 0.0, 0.0],
            [0.0, np.cos(theta), -np.sin(theta)],
            [0.0, np.sin(theta), np.cos(theta)],
            ])

    order = 4

    mesh_offset = np.array([0.33, -0.21, 0.0])[:ambient_dim]

    for i, resolution in enumerate(builder.resolutions):
        from meshmode.discretization.connection import FACE_RESTR_ALL
        from meshmode.mesh.processing import affine_map

        mesh = builder.get_mesh(resolution, order)
        mesh = affine_map(mesh, A=mesh_rotation, b=mesh_offset)

        from meshmode.discretization.poly_element import QuadratureSimplexGroupFactory

        qtag = dof_desc.DISCR_TAG_QUAD
        dcoll = make_discretization_collection(
            actx, mesh, order=order,
            discr_tag_to_group_factory={
                qtag: QuadratureSimplexGroupFactory(2 * order)
            }
        )

        volume = dcoll.discr_from_dd(dof_desc.DD_VOLUME_ALL)
        logger.info("ndofs:     %d", volume.ndofs)
        logger.info("nelements: %d", volume.mesh.nelements)

        dd = dof_desc.DD_VOLUME_ALL
        dq = dd.with_discr_tag(qtag)
        df = dof_desc.as_dofdesc(FACE_RESTR_ALL)
        ambient_dim = dcoll.ambient_dim

        # variables
        f_num = f(actx.thaw(dcoll.nodes(dd=dd)))
        f_quad_num = f(actx.thaw(dcoll.nodes(dd=dq)))

        kappa = geometry.summed_curvature(actx, dcoll, dd=dq)
        normal = geometry.normal(actx, dcoll, dd=dq)
        face_normal = geometry.normal(actx, dcoll, df)
        face_f = op.project(dcoll, dd, df, f_num)

        # operators
        stiff = op.mass(dcoll, sum(op.local_d_dx(dcoll, i, f_num_i)
                                   for i, f_num_i in enumerate(f_num)))
        stiff_t = sum(op.weak_local_d_dx(dcoll, i, f_num_i)
                      for i, f_num_i in enumerate(f_num))
        kterm = op.mass(dcoll, dq, kappa * f_quad_num.dot(normal))
        flux = op.face_mass(dcoll, face_f.dot(face_normal))

        # sum everything up
        op_global = op.nodal_sum(dcoll, dd, stiff - (stiff_t + kterm))
        op_local = op.elementwise_sum(dcoll, dd, stiff - (stiff_t + kterm + flux))

        # compute max element size
        from grudge.dt_utils import h_max_from_volume

        h_max = actx.to_numpy(h_max_from_volume(dcoll))
        err_global = actx.to_numpy(abs(op_global))
        err_local = actx.to_numpy(op.norm(dcoll, op_local, np.inf))
        logger.info("errors: h_max %.5e global %.5e local %.5e",
                h_max, err_global, err_local)

        eoc_global.add_data_point(h_max, err_global)
        eoc_local.add_data_point(h_max, err_local)

        if visualize:
            from grudge.shortcuts import make_visualizer

            vis = make_visualizer(dcoll)

            filename = f"surface_divergence_theorem_{mesh_name}_{i:04d}.vtu"
            vis.write_vtk_file(filename, [
                ("r", actx.np.log10(op_local))
                ], overwrite=True)

    # }}}

    exp_order = order - 0.5
    logger.info("eoc_global:\n%s", str(eoc_global))
    logger.info("eoc_local:\n%s", str(eoc_local))

    assert eoc_global.max_error() < 1.0e-12 \
            or eoc_global.order_estimate() > exp_order - 0.5

    assert eoc_local.max_error() < 1.0e-12 \
            or eoc_local.order_estimate() > exp_order - 0.5

# }}}


# {{{ models: advection

@pytest.mark.parametrize(("mesh_name", "mesh_pars"), [
    ("segment", [8, 16, 32]),
    ("disk", [0.07, 0.02, 0.01]),
    ("rect2", [4, 8]),
    ("rect3", [4, 6]),
    ("warped2", [4, 8]),
    ])
@pytest.mark.parametrize("op_type", ["strong", "weak"])
@pytest.mark.parametrize("flux_type", ["central"])
@pytest.mark.parametrize("order", [3, 4, 5])
# test: 'test_convergence_advec(cl._csc, "disk", [0.1, 0.05], "strong", "upwind", 3)'
def test_convergence_advec(actx_factory, mesh_name, mesh_pars, op_type, flux_type,
        order, visualize=False):
    """Test whether 2D advection actually converges"""

    actx = actx_factory()

    from pytools.convergence import EOCRecorder
    eoc_rec = EOCRecorder()

    for mesh_par in mesh_pars:
        if mesh_name == "segment":
            mesh = mgen.generate_box_mesh(
                [np.linspace(-1.0, 1.0, mesh_par)],
                order=order)

            dim = 1
            dt_factor = 1.0
        elif mesh_name == "disk":
            pytest.importorskip("meshpy")

            from meshpy.geometry import GeometryBuilder, make_circle
            from meshpy.triangle import MeshInfo, build

            geob = GeometryBuilder()
            geob.add_geometry(*make_circle(1))
            mesh_info = MeshInfo()
            geob.set(mesh_info)

            mesh_info = build(mesh_info, max_volume=mesh_par)

            from meshmode.mesh.io import from_meshpy
            mesh = from_meshpy(mesh_info, order=1)
            dim = 2
            dt_factor = 4
        elif mesh_name.startswith("rect"):
            dim = int(mesh_name[-1:])
            mesh = mgen.generate_regular_rect_mesh(a=(-0.5,)*dim, b=(0.5,)*dim,
                    nelements_per_axis=(mesh_par,)*dim, order=4)

            if dim == 2:
                dt_factor = 4
            elif dim == 3:
                dt_factor = 2
            else:
                raise ValueError("dt_factor not known for %dd" % dim)
        elif mesh_name.startswith("warped"):
            dim = int(mesh_name[-1:])
            mesh = mgen.generate_warped_rect_mesh(dim, order=order,
                    nelements_side=mesh_par)

            if dim == 2:
                dt_factor = 4
            elif dim == 3:
                dt_factor = 2
            else:
                raise ValueError("dt_factor not known for %dd" % dim)
        else:
            raise ValueError("invalid mesh name: " + mesh_name)

        v = np.array([0.27, 0.31, 0.1])[:dim]
        norm_v = la.norm(v)

        def f(x):
            return actx.np.sin(10*x)

        def u_analytic(x, t=0, v=v, norm_v=norm_v):
            return f(-v.dot(x)/norm_v + t*norm_v)

        from meshmode.mesh import BTAG_ALL

        from grudge.models.advection import (
            StrongAdvectionOperator,
            WeakAdvectionOperator,
        )

        dcoll = make_discretization_collection(actx, mesh, order=order)
        op_class = {"strong": StrongAdvectionOperator,
                    "weak": WeakAdvectionOperator}[op_type]
        adv_operator = op_class(dcoll, v,
                                inflow_u=lambda t, dcoll=dcoll: u_analytic(
                                    actx.thaw(dcoll.nodes(dd=BTAG_ALL)),
                                    t=t
                                ),
                                flux_type=flux_type)

        nodes = actx.thaw(dcoll.nodes())
        u = u_analytic(nodes, t=0)

        def rhs(t, u, adv_operator=adv_operator):
            return adv_operator.operator(t, u)

        compiled_rhs = actx.compile(rhs)

        if dim == 3:
            final_time = 0.1
        else:
            final_time = 0.2

        from grudge.dt_utils import h_max_from_volume

        h_max = h_max_from_volume(dcoll, dim=dcoll.ambient_dim)
        dt = actx.to_numpy(dt_factor * h_max/order**2)
        nsteps = (final_time // dt) + 1
        tol = 1e-14
        dt = final_time/nsteps + tol

        from grudge.shortcuts import compiled_lsrk45_step, make_visualizer

        vis = make_visualizer(dcoll)

        step = 0
        t = 0

        while t < final_time - tol:
            step += 1
            logger.debug("[%04d] t = %.5f", step, t)

            u = compiled_lsrk45_step(actx, u, t, dt, compiled_rhs)

            if visualize:
                vis.write_vtk_file(
                    "fld-%s-%04d.vtu" % (mesh_par, step),
                    [("u", u)]
                )

            t += dt

            if t + dt >= final_time - tol:
                dt = final_time-t

        error_l2 = op.norm(
            dcoll,
            u - u_analytic(nodes, t=t),
            2
        )
        logger.info("h_max %.5e error %.5e", actx.to_numpy(h_max), error_l2)
        eoc_rec.add_data_point(actx.to_numpy(h_max), actx.to_numpy(error_l2))

    logger.info("\n%s", eoc_rec.pretty_print(
        abscissa_label="h",
        error_label="L2 Error"))

    if mesh_name.startswith("warped"):
        # NOTE: curvilinear meshes are hard
        assert eoc_rec.order_estimate() > order - 0.5
    else:
        assert eoc_rec.order_estimate() > order

# }}}


# {{{ models: maxwell

@pytest.mark.parametrize("order", [3, 4, 5])
def test_convergence_maxwell(actx_factory,  order):
    """Test whether 3D Maxwell's actually converges"""

    actx = actx_factory()

    from pytools.convergence import EOCRecorder
    eoc_rec = EOCRecorder()

    dims = 3
    ns = [4, 6, 8]
    for n in ns:
        mesh = mgen.generate_regular_rect_mesh(
                a=(0.0,)*dims,
                b=(1.0,)*dims,
                nelements_per_axis=(n,)*dims)

        dcoll = make_discretization_collection(actx, mesh, order=order)

        epsilon = 1
        mu = 1

        from grudge.models.em import get_rectangular_cavity_mode

        def analytic_sol(x, t=0):
            return get_rectangular_cavity_mode(actx, x, t, 1, (1, 2, 2))

        nodes = actx.thaw(dcoll.nodes())
        fields = analytic_sol(nodes, t=0)

        from grudge.models.em import MaxwellOperator

        maxwell_operator = MaxwellOperator(
            dcoll,
            epsilon,
            mu,
            flux_type=0.5,
            dimensions=dims
        )
        maxwell_operator.check_bc_coverage(mesh)

        def rhs(t, w, maxwell_operator=maxwell_operator):
            return maxwell_operator.operator(t, w)

        dt = actx.to_numpy(maxwell_operator.estimate_rk4_timestep(actx, dcoll))
        final_t = dt * 5
        nsteps = int(final_t/dt)

        from grudge.shortcuts import set_up_rk4

        dt_stepper = set_up_rk4("w", dt, fields, rhs)

        logger.info("dt %.5e nsteps %5d", dt, nsteps)

        esc = None

        step = 0
        for event in dt_stepper.run(t_end=final_t):
            if isinstance(event, dt_stepper.StateComputed):
                assert event.component_id == "w"
                esc = event.state_component

                step += 1
                logger.debug("[%04d] t = %.5e", step, event.t)

        sol = analytic_sol(nodes, t=step * dt)
        total_error = op.norm(dcoll, esc - sol, 2)
        eoc_rec.add_data_point(1.0/n, actx.to_numpy(total_error))

    logger.info("\n%s", eoc_rec.pretty_print(
        abscissa_label="h",
        error_label="L2 Error"))

    assert eoc_rec.order_estimate() > order

# }}}


# {{{ models: variable coefficient advection oversampling

@pytest.mark.parametrize("order", [2, 3, 4])
@pytest.mark.parametrize("tpe", [False, True])
def test_improvement_quadrature(actx_factory, order, tpe):
    """Test whether quadrature improves things and converges"""
<<<<<<< HEAD
    from grudge.models.advection import VariableCoefficientAdvectionOperator
    from pytools.convergence import EOCRecorder
=======
    from meshmode.discretization.poly_element import QuadratureSimplexGroupFactory
>>>>>>> 7181e8b9
    from meshmode.mesh import BTAG_ALL
    from pytools.convergence import EOCRecorder

    from grudge.models.advection import VariableCoefficientAdvectionOperator

    actx = actx_factory()

    dims = 2

    def gaussian_mode(x):
        source_width = 0.1
        return actx.np.exp(-np.dot(x, x) / source_width**2)

    def conv_test(descr, use_quad):
        logger.info("-" * 75)
        logger.info(descr)
        logger.info("-" * 75)
        eoc_rec = EOCRecorder()

        if use_quad:
            qtag = dof_desc.DISCR_TAG_QUAD
        else:
            qtag = None

        group_cls = TensorProductElementGroup if tpe else None
        qfac = 2 if tpe else 4
        ns = [20, 25]
        discr_order = order
        for n in ns:
            mesh = mgen.generate_regular_rect_mesh(
                a=(-0.5,)*dims,
                b=(0.5,)*dims,
                nelements_per_axis=(n,)*dims,
                order=order, group_cls=group_cls)

            if use_quad:
                discr_tag_to_group_factory = {
                    dof_desc.DISCR_TAG_BASE:
                    InterpolatoryEdgeClusteredGroupFactory(order),
                    dof_desc.DISCR_TAG_QUAD:
                    QuadratureGroupFactory(order=qfac*order)
                }
                discr_order = None
            else:
                discr_tag_to_group_factory = {}

<<<<<<< HEAD
            dcoll = DiscretizationCollection(
                actx, mesh, order=discr_order,
=======
            dcoll = make_discretization_collection(
                actx, mesh, order=order,
>>>>>>> 7181e8b9
                discr_tag_to_group_factory=discr_tag_to_group_factory
            )

            nodes = actx.thaw(dcoll.nodes())

            def zero_inflow(dtag, t=0, dcoll=dcoll):
                dd = dof_desc.as_dofdesc(dtag, qtag)
                return dcoll.discr_from_dd(dd).zeros(actx)

            adv_op = VariableCoefficientAdvectionOperator(
                dcoll,
                flat_obj_array(-1*nodes[1], nodes[0]),
                inflow_u=lambda t: zero_inflow(BTAG_ALL, t=t),
                flux_type="upwind",
                quad_tag=qtag
            )

            total_error = op.norm(
                dcoll, adv_op.operator(0, gaussian_mode(nodes)), 2
            )
            eoc_rec.add_data_point(1.0/n, actx.to_numpy(total_error))

        logger.info("\n%s", eoc_rec.pretty_print(
            abscissa_label="h",
            error_label="L2 Error"))

        return eoc_rec.order_estimate(), np.array([x[1] for x in eoc_rec.history])

    eoc, errs = conv_test("no quadrature", False)
    q_eoc, q_errs = conv_test("with quadrature", True)

    assert (q_errs < errs).all()
    assert q_eoc > order - 0.1
    # Fails for all tensor-product element types
    assert q_eoc > eoc


# }}}


# {{{ bessel

@pytest.mark.xfail
def test_bessel(actx_factory):
    actx = actx_factory()

    dims = 2

    mesh = mgen.generate_regular_rect_mesh(
            a=(0.1,)*dims,
            b=(1.0,)*dims,
            nelements_per_axis=(8,)*dims)

    dcoll = make_discretization_collection(actx, mesh, order=3)

    nodes = actx.thaw(dcoll.nodes())
    r = actx.np.sqrt(nodes[0]**2 + nodes[1]**2)

    # FIXME: Bessel functions need to brought out of the symbolic
    # layer. Related issue: https://github.com/inducer/grudge/issues/93
    def bessel_j(actx, n, r):
        from grudge import bind, sym  # pylint: disable=no-name-in-module
        return bind(dcoll, sym.bessel_j(n, sym.var("r")))(actx, r=r)

    # https://dlmf.nist.gov/10.6.1
    n = 3
    bessel_zero = (bessel_j(actx, n+1, r)
                   + bessel_j(actx, n-1, r)
                   - 2*n/r * bessel_j(actx, n, r))

    z = op.norm(dcoll, bessel_zero, 2)

    assert z < 1e-15

# }}}


# {{{ test norms

@pytest.mark.parametrize("p", [2, np.inf])
def test_norm_real(actx_factory, p):
    actx = actx_factory()

    dim = 2
    mesh = mgen.generate_regular_rect_mesh(
            a=(0,)*dim, b=(1,)*dim,
            nelements_per_axis=(8,)*dim, order=1)
    dcoll = make_discretization_collection(actx, mesh, order=4)
    nodes = actx.thaw(dcoll.nodes())

    norm = op.norm(dcoll, nodes[0], p)
    if p == 2:
        ref_norm = (1/3)**0.5
    elif p == np.inf:
        ref_norm = 1
    else:
        raise AssertionError("unsupported p")

    logger.info("norm: %.5e %.5e", norm, ref_norm)
    assert abs(norm-ref_norm) / abs(ref_norm) < 1e-13


@pytest.mark.parametrize("p", [2, np.inf])
def test_norm_complex(actx_factory, p):
    actx = actx_factory()

    dim = 2
    mesh = mgen.generate_regular_rect_mesh(
            a=(0,)*dim, b=(1,)*dim,
            nelements_per_axis=(8,)*dim, order=1)
    dcoll = make_discretization_collection(actx, mesh, order=4)
    nodes = actx.thaw(dcoll.nodes())

    norm = op.norm(dcoll, (1 + 1j)*nodes[0], p)
    if p == 2:
        ref_norm = (2/3)**0.5
    elif p == np.inf:
        ref_norm = 2**0.5
    else:
        raise AssertionError("unsupported p")

    logger.info("norm: %.5e %.5e", norm, ref_norm)
    assert abs(norm-ref_norm) / abs(ref_norm) < 1e-13


@pytest.mark.parametrize("p", [2, np.inf])
def test_norm_obj_array(actx_factory, p):
    actx = actx_factory()

    dim = 2
    mesh = mgen.generate_regular_rect_mesh(
            a=(0,)*dim, b=(1,)*dim,
            nelements_per_axis=(8,)*dim, order=1)
    dcoll = make_discretization_collection(actx, mesh, order=4)
    nodes = actx.thaw(dcoll.nodes())

    norm = op.norm(dcoll, nodes, p)

    if p == 2:
        ref_norm = (dim/3)**0.5
    elif p == np.inf:
        ref_norm = 1
    else:
        raise AssertionError("unsupported p")

    logger.info("norm: %.5e %.5e", norm, ref_norm)
    assert abs(norm-ref_norm) / abs(ref_norm) < 1e-14

# }}}


# {{{ empty boundaries

def test_empty_boundary(actx_factory):
    # https://github.com/inducer/grudge/issues/54

    from meshmode.mesh import BTAG_NONE

    actx = actx_factory()

    dim = 2
    mesh = mgen.generate_regular_rect_mesh(
            a=(-0.5,)*dim, b=(0.5,)*dim,
            nelements_per_axis=(8,)*dim, order=4)
    dcoll = make_discretization_collection(actx, mesh, order=4)
    normal = geometry.normal(actx, dcoll, BTAG_NONE)
    from meshmode.dof_array import DOFArray
    for component in normal:
        assert isinstance(component, DOFArray)
        assert len(component) == len(dcoll.discr_from_dd(BTAG_NONE).groups)

# }}}


# {{{ multi-volume

def test_multiple_independent_volumes(actx_factory):
    dim = 2
    actx = actx_factory()

    mesh1 = mgen.generate_regular_rect_mesh(
            a=(-2,)*dim, b=(-1,)*dim,
            nelements_per_axis=(4,)*dim, order=4)

    mesh2 = mgen.generate_regular_rect_mesh(
            a=(1,)*dim, b=(2,)*dim,
            nelements_per_axis=(8,)*dim, order=4)

    volume_to_mesh = {
        "vol1": mesh1,
        "vol2": mesh2}

    make_discretization_collection(actx, volume_to_mesh, order=4)

# }}}


# You can test individual routines by typing
# $ python test_grudge.py 'test_routine()'

if __name__ == "__main__":
    import sys
    if len(sys.argv) > 1:
        exec(sys.argv[1])
    else:
        pytest.main([__file__])

# vim: fdm=marker<|MERGE_RESOLUTION|>--- conflicted
+++ resolved
@@ -70,12 +70,8 @@
 
     true_integral = 13*np.pi/2 * (b - a)**(ambient_dim - 1)
     discr_tag = dof_desc.DISCR_TAG_QUAD if use_overint else dof_desc.DISCR_TAG_BASE
-
-<<<<<<< HEAD
-=======
     from meshmode.discretization.poly_element import QuadratureSimplexGroupFactory
 
->>>>>>> 7181e8b9
     dd_quad = dof_desc.DOFDesc(dof_desc.DTAG_VOLUME_ALL, discr_tag)
     discr_order = order
     if discr_tag is dof_desc.DISCR_TAG_BASE:
@@ -90,13 +86,8 @@
     mesh = mgen.generate_regular_rect_mesh(
             a=(a,)*ambient_dim, b=(b,)*ambient_dim,
             nelements_per_axis=(nel_1d,)*ambient_dim, order=1)
-<<<<<<< HEAD
-    dcoll = DiscretizationCollection(
+    dcoll = make_discretization_collection(
         actx, mesh, order=discr_order,
-=======
-    dcoll = make_discretization_collection(
-        actx, mesh, order=order,
->>>>>>> 7181e8b9
         discr_tag_to_group_factory=discr_tag_to_group_factory
     )
 
@@ -995,12 +986,9 @@
 @pytest.mark.parametrize("tpe", [False, True])
 def test_improvement_quadrature(actx_factory, order, tpe):
     """Test whether quadrature improves things and converges"""
-<<<<<<< HEAD
     from grudge.models.advection import VariableCoefficientAdvectionOperator
     from pytools.convergence import EOCRecorder
-=======
     from meshmode.discretization.poly_element import QuadratureSimplexGroupFactory
->>>>>>> 7181e8b9
     from meshmode.mesh import BTAG_ALL
     from pytools.convergence import EOCRecorder
 
@@ -1047,13 +1035,8 @@
             else:
                 discr_tag_to_group_factory = {}
 
-<<<<<<< HEAD
             dcoll = DiscretizationCollection(
                 actx, mesh, order=discr_order,
-=======
-            dcoll = make_discretization_collection(
-                actx, mesh, order=order,
->>>>>>> 7181e8b9
                 discr_tag_to_group_factory=discr_tag_to_group_factory
             )
 
