--- conflicted
+++ resolved
@@ -158,17 +158,12 @@
         return 2.0 * np.pi * radius**2 * (1 + (c/a)**2 / e * np.arctanh(e))
 
 
-@pytest.mark.parametrize("tpe", [True, False])
 @pytest.mark.parametrize("name", [
     "box2d-tpe", "box3d-tpe", "box2d", "box3d", "2-1-ellipse", "spheroid",
     ])
-<<<<<<< HEAD
-def test_mass_surface_area(actx_factory, tpe, name):
-=======
 @pytest.mark.parametrize("oi", [False, True])
 def test_mass_surface_area(actx_factory, name, oi):
     from grudge.dof_desc import DISCR_TAG_BASE, DISCR_TAG_QUAD, as_dofdesc
->>>>>>> 3502174a
     actx = actx_factory()
     qtag = DISCR_TAG_QUAD if oi else DISCR_TAG_BASE
     vol_dd_base = as_dofdesc(dof_desc.DTAG_VOLUME_ALL)
@@ -188,19 +183,11 @@
             pytest.skip()
         builder = mesh_data.SpheroidMeshBuilder()
         surface_area = _spheroid_surface_area(builder.radius, builder.aspect_ratio)
-<<<<<<< HEAD
-    elif name == "box2d":
-        builder = mesh_data.BoxMeshBuilder2D(tpe)
-        surface_area = 1.0
-    elif name == "box3d":
-        builder = mesh_data.BoxMeshBuilder3D(tpe)
-=======
     elif name.startswith("box2d"):
         builder = mesh_data.BoxMeshBuilder2D(tpe=tpe)
         surface_area = 1.0
     elif name.startswith("box3d"):
         builder = mesh_data.BoxMeshBuilder3D(tpe=tpe)
->>>>>>> 3502174a
         surface_area = 1.0
     else:
         raise ValueError(f"unknown geometry name: {name}")
@@ -222,6 +209,7 @@
                        DISCR_TAG_QUAD: QuadratureGroupFactory(3 * order)
                    })
         volume_discr = dcoll.discr_from_dd(vol_dd_quad)
+        nodes = actx.thaw(volume_discr.nodes())
 
         logger.info("ndofs:     %d", volume_discr.ndofs)
         logger.info("nelements: %d", volume_discr.mesh.nelements)
@@ -231,6 +219,7 @@
         dd = vol_dd_quad
         ones_volm = volume_discr.zeros(actx) + 1
         approx_surface_area = actx.to_numpy(op.integral(dcoll, dd, ones_volm))
+        print(f"approx_surface_area({name})={approx_surface_area}")
 
         logger.info(
             f"surface: got {approx_surface_area:.5e} / expected {surface_area:.5e}")  # noqa: G004
